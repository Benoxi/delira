--- conflicted
+++ resolved
@@ -12,18 +12,13 @@
     from .tf import save_checkpoint as tf_save_checkpoint
     from .tf import load_checkpoint as tf_load_checkpoint
 
-<<<<<<< HEAD
     from .tf import save_checkpoint_eager as tf_eager_save_checkpoint
     from .tf import load_checkpoint_eager as tf_eager_load_checkpoint
 
-<<<<<<< HEAD
-=======
->>>>>>> 0ea4e6354ded64add4137cb202eb0a34645f75b0
 if "CHAINER" in get_backends():
     from .chainer import save_checkpoint as chainer_save_checkpoint
     from .chainer import load_checkpoint as chainer_load_checkpoint
-=======
+
 if "SKLEARN" in get_backends():
     from .sklearn import load_checkpoint as sklearn_load_checkpoint
     from .sklearn import save_checkpoint as sklearn_save_checkpoint
->>>>>>> 44336bf7
