import logging
import os

import numpy as np
from batchgenerators.dataloading import MultiThreadedAugmenter
import tensorflow as tf
<<<<<<< HEAD
=======

>>>>>>> e904ebf1
from .callbacks import AbstractCallback
from functools import partial
from .base_trainer import BaseNetworkTrainer
from .train_utils import create_optims_default_tf as create_optims_default
from .train_utils import initialize_uninitialized
from .train_utils import convert_tf_tensor_to_npy
<<<<<<< HEAD

from .train_utils import switch_tf_execution_mode

=======
from .train_utils import switch_tf_execution_mode
>>>>>>> e904ebf1
from ..io import tf_load_checkpoint, tf_save_checkpoint, \
    tf_eager_load_checkpoint, tf_eager_save_checkpoint
from ..models import AbstractTfNetwork, AbstractTfEagerNetwork

logger = logging.getLogger(__name__)


class TfNetworkTrainer(BaseNetworkTrainer):
    """
    Train and Validate a Network

    See Also
    --------
    :class:`AbstractNetwork`

    """

    def __init__(self,
                 network: AbstractTfNetwork,
                 save_path: str,
                 key_mapping: dict,
                 losses: dict,
                 optimizer_cls,
                 optimizer_params={},
                 train_metrics={},
                 val_metrics={},
                 lr_scheduler_cls=None,
                 lr_scheduler_params={},
                 gpu_ids=[],
                 save_freq=1,
                 optim_fn=create_optims_default,
                 logging_type="tensorboardx",
                 logging_kwargs={},
                 fold=0,
                 callbacks=[],
                 start_epoch=1,
                 metric_keys=None,
                 convert_batch_to_npy_fn=convert_tf_tensor_to_npy,
                 val_freq=1,
                 **kwargs
                 ):
        """

        Parameters
        ----------
        network : :class:`AbstractTfNetwork`
            the network to train
        save_path : str
            path to save networks to
        key_mapping : dict
            a dictionary containing the mapping from the ``data_dict`` to
            the actual model's inputs.
            E.g. if a model accepts one input named 'x' and the data_dict
            contains one entry named 'data' this argument would have to
            be ``{'x': 'data'}``
        losses : dict
            dictionary containing the training losses
        optimizer_cls : subclass of tf.train.Optimizer
            optimizer class implementing the optimization algorithm of choice
        optimizer_params : dict
            keyword arguments passed to optimizer during construction
        train_metrics : dict, optional
            metrics, which will be evaluated during train phase
            (should work on numpy arrays)
        val_metrics : dict, optional
            metrics, which will be evaluated during test phase
            (should work on numpy arrays)
        lr_scheduler_cls : Any
            learning rate schedule class: must implement step() method
        lr_scheduler_params : dict
            keyword arguments passed to lr scheduler during construction
        gpu_ids : list
            list containing ids of GPUs to use; if empty: use cpu instead
        save_freq : int
            integer specifying how often to save the current model's state.
            State is saved every state_freq epochs
        optim_fn : function
            creates a dictionary containing all necessary optimizers
        logging_type : str or callable
            the type of logging. If string: it must be one of
            ["visdom", "tensorboardx"]
            If callable: it must be a logging handler class
        logging_kwargs : dict
            dictionary containing all logging keyword arguments
        fold : int
            current cross validation fold (0 per default)
        callbacks : list
            initial callbacks to register
        start_epoch : int
            epoch to start training at
        metric_keys : dict
            dict specifying which batch_dict entry to use for which metric as
            target; default: None, which will result in key "label" for all
            metrics
        convert_batch_to_npy_fn : type, optional
            function converting a batch-tensor to numpy, per default this is
            the identity function
        val_freq : int
            validation frequency specifying how often to validate the trained
            model (a value of 1 denotes validating every epoch,
            a value of 2 denotes validating every second epoch etc.);
            defaults to 1
        **kwargs :
            Additional keyword arguments

        """
        # switch to graph execution
        switch_tf_execution_mode("graph")

        super().__init__(
            network, save_path, losses, optimizer_cls, optimizer_params,
            train_metrics, val_metrics, lr_scheduler_cls, lr_scheduler_params,
            gpu_ids, save_freq, optim_fn, key_mapping, logging_type,
            logging_kwargs, fold, callbacks, start_epoch, metric_keys,
            convert_batch_to_npy_fn, val_freq)

        self._setup(network, optim_fn, optimizer_cls, optimizer_params,
                    lr_scheduler_cls, lr_scheduler_params,
                    key_mapping, convert_batch_to_npy_fn, gpu_ids)

        for key, val in kwargs.items():
            setattr(self, key, val)

    def _setup(self, network, optim_fn, optimizer_cls, optimizer_params,
               lr_scheduler_cls, lr_scheduler_params, key_mapping,
               convert_batch_to_npy_fn, gpu_ids):
        """
        Defines the Trainers Setup

        Parameters
        ----------
        network : instance of :class: `AbstractTfNetwork`
            the network to train
        optim_fn : function
            creates a dictionary containing all necessary optimizers
        optimizer_cls : subclass of tf.train.Optimizer
            optimizer class implementing the optimization algorithm of choice
        optimizer_params : dict
        lr_scheduler_cls : Any
            learning rate schedule class: must implement step() method
        lr_scheduler_params : dict
            keyword arguments passed to lr scheduler during construction
        convert_batch_to_npy_fn : type, optional
            function converting a batch-tensor to numpy, per default this is
            the identity function
        gpu_ids : list
            list containing ids of GPUs to use; if empty: use cpu instead
        """

        # TODO: implement multi-GPU and single GPU training with help of
        #  keras multi-gpu model
        #  note: might be bugged in combination with sess.run
        #  https://github.com/tensorflow/tensorflow/issues/21788

        """
        if gpu_ids and tf.test.is_gpu_available():
            assert len(gpu_ids) <= len(get_available_gpus()), "more GPUs
            specified than available"
            self.use_gpu = True
            if len(gpu_ids) > 1:
                logger.warning(
                    "multi-GPU training not yet tested!")

                network.model = tf.keras.utils.multi_gpu_model(
                                        network.model,
                                        len(gpu_ids),
                                        cpu_merge=True,
                                        cpu_relocation=False)
            else:
                network.models = tf.keras.models.clone_model(network.model)
        else:
            self.use_gpu = False
        """

        self.optimizers = optim_fn(optimizer_cls, **optimizer_params)

        super()._setup(network, lr_scheduler_cls, lr_scheduler_params, gpu_ids,
                       key_mapping, convert_batch_to_npy_fn, lambda x: x)

        self.use_gpu = True

        self.module._add_losses(self.losses)
        self.module._add_optims(self.optimizers)
        # check for unitialized variables
        initialize_uninitialized(self.module._sess)

        # Load latest epoch file if available
        if os.path.isdir(self.save_path):
            latest_state_path, latest_epoch = self._search_for_prev_state(
                self.save_path, [".meta"])

            if latest_state_path is not None:

                # if pth file does not exist, load pt file instead
                if not os.path.isfile(latest_state_path):
                    latest_state_path = latest_state_path[:-1]

                logger.info("Attempting to load state from previous \
                            training from %s" % latest_state_path)

                self.update_state(latest_state_path)
                self.start_epoch = latest_epoch

    def _at_training_end(self):
        """
        Defines Behaviour at end of training: Loads best model if available

        Returns
        -------
        :class:`AbstractTfNetwork`
            best network

        """

        if os.path.isfile(os.path.join(self.save_path,
                                       'checkpoint_best.meta')):

            # load best model and return it. Since the state is hidden in the
            # graph, we don't actually need to use
            # self._update_state.

            self.update_state(os.path.join(self.save_path,
                                           'checkpoint_best')
                              )

        return self.module

    def _train_single_epoch(self, batchgen: MultiThreadedAugmenter, epoch,
                            verbose=False):
        """
        Trains the network a single epoch

        Parameters
        ----------
        batchgen : MultiThreadedAugmenter
            Generator yielding the training batches
        epoch : int
            current epoch

        """
        self.module.training = True

        return super()._train_single_epoch(batchgen, epoch, verbose=verbose)

    def predict_data_mgr(self, datamgr, batch_size=None, metrics={},
                         metric_keys={}, verbose=False, **kwargs):
        """
        Defines a routine to predict data obtained from a batchgenerator

        Parameters
        ----------
        datamgr : :class:`BaseDataManager`
            Manager producing a generator holding the batches
        batchsize : int
            Artificial batchsize (sampling will be done with batchsize
            1 and sampled data will be stacked to match the artificial
            batchsize)(default: None)
        metrics : dict
            the metrics to calculate
        metric_keys : dict
            the ``batch_dict`` items to use for metric calculation
        verbose : bool
            whether to show a progress-bar or not, default: False
        **kwargs :
            additional keword arguments

        """
        self.module.training = False

        return super().predict_data_mgr(datamgr, batch_size, metrics,
                                        metric_keys, verbose=verbose)

    def save_state(self, file_name, *args, **kwargs):
        """
        saves the current state via :func:`delira.io.tf.save_checkpoint`

        Parameters
        ----------
        file_name : str
            filename to save the state to
        """
        tf_save_checkpoint(file_name, self.module)

    def load_state(self, file_name, *args, **kwargs):
        """
        Loads the new state from file via :func:`delira.io.tf.load_checkpoint`

        Parameters
        ----------
        file_name : str
            the file to load the state from
        Returns
        -------

        """
        return tf_load_checkpoint(file_name, self.module)


class TfEagerNetworkTrainer(BaseNetworkTrainer):
    def __init__(self,
                 network: AbstractTfEagerNetwork,
                 save_path: str,
                 key_mapping: dict,
                 losses: dict,
                 optimizer_cls,
                 optimizer_params={},
                 train_metrics={},
                 val_metrics={},
                 lr_scheduler_cls=None,
                 lr_scheduler_params={},
                 gpu_ids=[],
                 save_freq=1,
                 optim_fn=create_optims_default,
                 logging_type="tensorboardx",
                 logging_kwargs={},
                 fold=0,
                 callbacks=[],
                 start_epoch=1,
                 metric_keys=None,
                 convert_batch_to_npy_fn=convert_tf_tensor_to_npy,
                 val_freq=1,
                 **kwargs):
        """

        Parameters
        ----------
        network : :class:`AbstractTfEagerNetwork`
            the network to train
        save_path : str
            path to save networks to
        key_mapping : dict
            a dictionary containing the mapping from the ``data_dict`` to
            the actual model's inputs.
            E.g. if a model accepts one input named 'x' and the data_dict
            contains one entry named 'data' this argument would have to
            be ``{'x': 'data'}``
        losses : dict
            dictionary containing the training losses
        optimizer_cls : subclass of tf.train.Optimizer
            optimizer class implementing the optimization algorithm of choice
        optimizer_params : dict
            keyword arguments passed to optimizer during construction
        train_metrics : dict, optional
            metrics, which will be evaluated during train phase
            (should work on numpy arrays)
        val_metrics : dict, optional
            metrics, which will be evaluated during test phase
            (should work on numpy arrays)
        lr_scheduler_cls : Any
            learning rate schedule class: must implement step() method
        lr_scheduler_params : dict
            keyword arguments passed to lr scheduler during construction
        gpu_ids : list
            list containing ids of GPUs to use; if empty: use cpu instead
        save_freq : int
            integer specifying how often to save the current model's state.
            State is saved every state_freq epochs
        optim_fn : function
            creates a dictionary containing all necessary optimizers
        logging_type : str or callable
            the type of logging. If string: it must be one of
            ["visdom", "tensorboardx"]
            If callable: it must be a logging handler class
        logging_kwargs : dict
            dictionary containing all logging keyword arguments
        fold : int
            current cross validation fold (0 per default)
        callbacks : list
            initial callbacks to register
        start_epoch : int
            epoch to start training at
        metric_keys : dict
            dict specifying which batch_dict entry to use for which metric as
            target; default: None, which will result in key "label" for all
            metrics
        convert_batch_to_npy_fn : type, optional
            function converting a batch-tensor to numpy, per default this is
            the identity function
        val_freq : int
            validation frequency specifying how often to validate the trained
            model (a value of 1 denotes validating every epoch,
            a value of 2 denotes validating every second epoch etc.);
            defaults to 1
        **kwargs :
            Additional keyword arguments

        """

        # switch to eager execution
        switch_tf_execution_mode("eager")

        super().__init__(network=network,
                         save_path=save_path,
                         losses=losses,
                         optimizer_cls=optimizer_cls,
                         optimizer_params=optimizer_params,
                         train_metrics=train_metrics,
                         val_metrics=val_metrics,
                         lr_scheduler_cls=lr_scheduler_cls,
                         lr_scheduler_params=lr_scheduler_params,
                         gpu_ids=gpu_ids,
                         save_freq=save_freq,
                         optim_fn=optim_fn,
                         key_mapping=key_mapping,
                         logging_type=logging_type,
                         logging_kwargs=logging_kwargs,
                         fold=fold,
                         callbacks=callbacks,
                         start_epoch=start_epoch,
                         metric_keys=metric_keys,
                         convert_batch_to_npy_fn=convert_batch_to_npy_fn,
                         val_freq=val_freq,
                         **kwargs
                         )

        self._setup(network, optim_fn, optimizer_cls, optimizer_params,
                    lr_scheduler_cls, lr_scheduler_params,
                    key_mapping, convert_batch_to_npy_fn, gpu_ids)

        for key, val in kwargs.items():
            setattr(self, key, val)

    def _setup(self, network, optim_fn, optimizer_cls, optimizer_params,
               lr_scheduler_cls, lr_scheduler_params, key_mapping,
               convert_batch_to_npy_fn, gpu_ids):
        """
        Defines the Trainers Setup

        Parameters
        ----------
        network : instance of :class: `AbstractTfNetwork`
            the network to train
        optim_fn : function
            creates a dictionary containing all necessary optimizers
        optimizer_cls : subclass of tf.train.Optimizer
            optimizer class implementing the optimization algorithm of choice
        optimizer_params : dict
        lr_scheduler_cls : Any
            learning rate schedule class: must implement step() method
        lr_scheduler_params : dict
            keyword arguments passed to lr scheduler during construction
        convert_batch_to_npy_fn : type, optional
            function converting a batch-tensor to numpy, per default this is
            the identity function
        gpu_ids : list
            list containing ids of GPUs to use; if empty: use cpu instead
        """

        if gpu_ids and tf.test.is_gpu_available():
            self.use_gpu = True
            if len(gpu_ids) > 1:
                logger.warning(
                    "multi-GPU training not yet tested!")

                network = tf.keras.utils.multi_gpu_model(
                    network,
                    gpu_ids,
                    cpu_merge=True,
                    cpu_relocation=False)

                self.input_device = "/cpu:0"
                self.output_device = "/cpu:0"
            else:
                self.input_device = "/gpu:%d" % gpu_ids[0]
                self.output_device = "/gpu:%d" % gpu_ids[0]
        else:
            self.use_gpu = False
            self.input_device = "/cpu:0"
            self.output_device = "/cpu:0"

        self.optimizers = optim_fn(optimizer_cls, **optimizer_params)

        super()._setup(network, lr_scheduler_cls, lr_scheduler_params, gpu_ids,
                       key_mapping, convert_batch_to_npy_fn,
                       network.prepare_batch)
        self._prepare_batch = partial(self._prepare_batch,
                                      input_device=self.input_device,
                                      output_device=self.output_device)

        # Load latest epoch file if available
        if os.path.isdir(self.save_path):
            # check all files in directory starting with "checkpoint" and
            # not ending with "_best.meta"
<<<<<<< HEAD
            latest_state_path, latest_epoch = self._search_for_prev_state(
                self.save_path, [".meta"]
            )

            if latest_state_path is not None:
=======
            files = [x for x in os.listdir(self.save_path)
                     if os.path.isfile(os.path.join(self.save_path, x))
                     and x.startswith("checkpoint")
                     and x.endswith(".meta")
                     and not (x.endswith("_best.meta")
                              or x.endswith("_best.meta"))]

            # if list is not empty: load previous state
            if files:
                latest_epoch = max([
                    int(x.rsplit("_", 1)[-1].rsplit(".", 1)[0])
                    for x in files])

                latest_state_path = os.path.join(
                    self.save_path, "checkpoint_epoch_%d.meta"
                                    % latest_epoch)

>>>>>>> e904ebf1
                logger.info("Attempting to load state from previous \
                                training from %s" % latest_state_path)

                self.update_state(latest_state_path)
                self.start_epoch = latest_epoch

    def _at_training_end(self):
        """
        Defines Behaviour at end of training: Loads best model if available

        Returns
        -------
        :class:`AbstractTfNetwork`
            best network

        """
        if os.path.isfile(os.path.join(self.save_path,
                                       'checkpoint_best.meta')):

            # load best model and return it. Since the state is hidden in the
            # graph, we don't actually need to use
            # self._update_state.
            self.update_state(os.path.join(self.save_path,
                                           'checkpoint_best')
                              )

        return self.module

    def _train_single_epoch(self, batchgen: MultiThreadedAugmenter, epoch,
                            verbose=False):
        """
        Trains the network a single epoch

        Parameters
        ----------
        batchgen : MultiThreadedAugmenter
            Generator yielding the training batches
        epoch : int
            current epoch

        """
        self.module.trainable = True

        return super()._train_single_epoch(batchgen, epoch, verbose=verbose)

    def predict_data_mgr(self, datamgr, batch_size=None, metrics={},
                         metric_keys={}, verbose=False):
        """
        Defines a routine to predict data obtained from a batchgenerator

        Parameters
        ----------
        datamgr : :class:`BaseDataManager`
            Manager producing a generator holding the batches
        batch_size : int
            Artificial batchsize (sampling will be done with batchsize
            1 and sampled data will be stacked to match the artificial
            batchsize)(default: None)
        metrics : dict
            the metrics to calculate
        metric_keys : dict
            the ``batch_dict`` items to use for metric calculation
        verbose : bool
            whether to show a progress-bar or not, default: False

        """
        self.module.trainable = False

        return super().predict_data_mgr(datamgr, batch_size, metrics,
                                        metric_keys, verbose=verbose)

    def save_state(self, file_name, *args, **kwargs):
        """
        saves the current state via :func:`delira.io.tf.save_checkpoint_eager`

        Parameters
        ----------
        file_name : str
            filename to save the state to
        """
        tf_eager_save_checkpoint(file_name, self.module, self.optimizers,
                                 *args, **kwargs)

    def load_state(self, file_name, *args, **kwargs):
        """
        Loads the new state from file via
        :func:`delira.io.tf.load_checkpoint_eager`

        Parameters
        ----------
        file_name : str
            the file to load the state from
        Returns
        -------

        """
<<<<<<< HEAD
        return tf_eager_load_checkpoint(file_name, self.module, self.optimizers)
=======
        return tf_load_checkpoint(file_name, self.module)


class TfEagerNetworkTrainer(BaseNetworkTrainer):
    def __init__(self,
                 network: AbstractTfEagerNetwork,
                 save_path: str,
                 key_mapping: dict,
                 losses: dict,
                 optimizer_cls,
                 optimizer_params={},
                 train_metrics={},
                 val_metrics={},
                 lr_scheduler_cls=None,
                 lr_scheduler_params={},
                 gpu_ids=[],
                 save_freq=1,
                 optim_fn=create_optims_default,
                 logging_type="tensorboardx",
                 logging_kwargs={},
                 fold=0,
                 callbacks=[],
                 start_epoch=1,
                 metric_keys=None,
                 convert_batch_to_npy_fn=convert_tf_tensor_to_npy,
                 val_freq=1,
                 **kwargs):
        """

        Parameters
        ----------
        network : :class:`AbstractTfEagerNetwork`
            the network to train
        save_path : str
            path to save networks to
        key_mapping : dict
            a dictionary containing the mapping from the ``data_dict`` to
            the actual model's inputs.
            E.g. if a model accepts one input named 'x' and the data_dict
            contains one entry named 'data' this argument would have to
            be ``{'x': 'data'}``
        losses : dict
            dictionary containing the training losses
        optimizer_cls : subclass of tf.train.Optimizer
            optimizer class implementing the optimization algorithm of choice
        optimizer_params : dict
            keyword arguments passed to optimizer during construction
        train_metrics : dict, optional
            metrics, which will be evaluated during train phase
            (should work on numpy arrays)
        val_metrics : dict, optional
            metrics, which will be evaluated during test phase
            (should work on numpy arrays)
        lr_scheduler_cls : Any
            learning rate schedule class: must implement step() method
        lr_scheduler_params : dict
            keyword arguments passed to lr scheduler during construction
        gpu_ids : list
            list containing ids of GPUs to use; if empty: use cpu instead
        save_freq : int
            integer specifying how often to save the current model's state.
            State is saved every state_freq epochs
        optim_fn : function
            creates a dictionary containing all necessary optimizers
        logging_type : str or callable
            the type of logging. If string: it must be one of
            ["visdom", "tensorboardx"]
            If callable: it must be a logging handler class
        logging_kwargs : dict
            dictionary containing all logging keyword arguments
        fold : int
            current cross validation fold (0 per default)
        callbacks : list
            initial callbacks to register
        start_epoch : int
            epoch to start training at
        metric_keys : dict
            dict specifying which batch_dict entry to use for which metric as
            target; default: None, which will result in key "label" for all
            metrics
        convert_batch_to_npy_fn : type, optional
            function converting a batch-tensor to numpy, per default this is
            the identity function
        val_freq : int
            validation frequency specifying how often to validate the trained
            model (a value of 1 denotes validating every epoch,
            a value of 2 denotes validating every second epoch etc.);
            defaults to 1
        **kwargs :
            Additional keyword arguments

        """

        # switch to eager execution
        switch_tf_execution_mode("eager")

        super().__init__(network=network,
                         save_path=save_path,
                         losses=losses,
                         optimizer_cls=optimizer_cls,
                         optimizer_params=optimizer_params,
                         train_metrics=train_metrics,
                         val_metrics=val_metrics,
                         lr_scheduler_cls=lr_scheduler_cls,
                         lr_scheduler_params=lr_scheduler_params,
                         gpu_ids=gpu_ids,
                         save_freq=save_freq,
                         optim_fn=optim_fn,
                         key_mapping=key_mapping,
                         logging_type=logging_type,
                         logging_kwargs=logging_kwargs,
                         fold=fold,
                         callbacks=callbacks,
                         start_epoch=start_epoch,
                         metric_keys=metric_keys,
                         convert_batch_to_npy_fn=convert_batch_to_npy_fn,
                         val_freq=val_freq,
                         **kwargs
                         )

        self._setup(network, optim_fn, optimizer_cls, optimizer_params,
                    lr_scheduler_cls, lr_scheduler_params,
                    key_mapping, convert_batch_to_npy_fn, gpu_ids)

        for key, val in kwargs.items():
            setattr(self, key, val)

    def _setup(self, network, optim_fn, optimizer_cls, optimizer_params,
               lr_scheduler_cls, lr_scheduler_params, key_mapping,
               convert_batch_to_npy_fn, gpu_ids):
        """
        Defines the Trainers Setup

        Parameters
        ----------
        network : instance of :class: `AbstractTfNetwork`
            the network to train
        optim_fn : function
            creates a dictionary containing all necessary optimizers
        optimizer_cls : subclass of tf.train.Optimizer
            optimizer class implementing the optimization algorithm of choice
        optimizer_params : dict
        lr_scheduler_cls : Any
            learning rate schedule class: must implement step() method
        lr_scheduler_params : dict
            keyword arguments passed to lr scheduler during construction
        convert_batch_to_npy_fn : type, optional
            function converting a batch-tensor to numpy, per default this is
            the identity function
        gpu_ids : list
            list containing ids of GPUs to use; if empty: use cpu instead
        """

        if gpu_ids and tf.test.is_gpu_available():
            self.use_gpu = True
            if len(gpu_ids) > 1:
                logger.warning(
                    "multi-GPU training not yet tested!")

                network = tf.keras.utils.multi_gpu_model(
                    network,
                    gpu_ids,
                    cpu_merge=True,
                    cpu_relocation=False)

                self.input_device = "/cpu:0"
                self.output_device = "/cpu:0"
            else:
                self.input_device = "/gpu:0"
                self.output_device = "/gpu:0"
        else:
            self.use_gpu = False
            self.input_device = "/cpu:0"
            self.output_device = "/cpu:0"

        self.optimizers = optim_fn(optimizer_cls, **optimizer_params)

        super()._setup(network, lr_scheduler_cls, lr_scheduler_params, gpu_ids,
                       key_mapping, convert_batch_to_npy_fn,
                       network.prepare_batch)
        self._prepare_batch = partial(self._prepare_batch,
                                      input_device=self.input_device,
                                      output_device=self.output_device)

        # Load latest epoch file if available
        if os.path.isdir(self.save_path):
            # check all files in directory starting with "checkpoint" and
            # not ending with "_best.meta"
            files = [x for x in os.listdir(self.save_path)
                     if os.path.isfile(os.path.join(self.save_path, x))
                     and x.startswith("checkpoint")
                     and x.endswith(".meta")
                     and not (x.endswith("_best.meta")
                              or x.endswith("_best.meta"))]

            # if list is not empty: load previous state
            if files:
                latest_epoch = max([
                    int(x.rsplit("_", 1)[-1].rsplit(".", 1)[0])
                    for x in files])

                latest_state_path = os.path.join(
                    self.save_path, "checkpoint_epoch_%d.meta"
                                    % latest_epoch)

                logger.info("Attempting to load state from previous \
                                training from %s" % latest_state_path)

                self.update_state(latest_state_path)
                self.start_epoch = latest_epoch

    def _at_training_end(self):
        """
        Defines Behaviour at end of training: Loads best model if available

        Returns
        -------
        :class:`AbstractTfNetwork`
            best network

        """
        if os.path.isfile(os.path.join(self.save_path,
                                       'checkpoint_best.meta')):

            # load best model and return it. Since the state is hidden in the
            # graph, we don't actually need to use
            # self._update_state.
            self.update_state(os.path.join(self.save_path,
                                           'checkpoint_best')
                              )

        return self.module

    def _train_single_epoch(self, batchgen: MultiThreadedAugmenter, epoch,
                            verbose=False):
        """
        Trains the network a single epoch

        Parameters
        ----------
        batchgen : MultiThreadedAugmenter
            Generator yielding the training batches
        epoch : int
            current epoch

        """
        self.module.trainable = True

        return super()._train_single_epoch(batchgen, epoch, verbose=verbose)

    def predict_data_mgr(self, datamgr, batch_size=None, metrics={},
                         metric_keys={}, verbose=False):
        """
        Defines a routine to predict data obtained from a batchgenerator

        Parameters
        ----------
        datamgr : :class:`BaseDataManager`
            Manager producing a generator holding the batches
        batch_size : int
            Artificial batchsize (sampling will be done with batchsize
            1 and sampled data will be stacked to match the artificial
            batchsize)(default: None)
        metrics : dict
            the metrics to calculate
        metric_keys : dict
            the ``batch_dict`` items to use for metric calculation
        verbose : bool
            whether to show a progress-bar or not, default: False

        """
        self.module.trainable = False

        return super().predict_data_mgr(datamgr, batch_size, metrics,
                                        metric_keys, verbose=verbose)

    def save_state(self, file_name, *args, **kwargs):
        """
        saves the current state via :func:`delira.io.tf.save_checkpoint_eager`

        Parameters
        ----------
        file_name : str
            filename to save the state to
        """
        tf_eager_save_checkpoint(file_name, self.module, self.optimizers,
                                 *args, **kwargs)

    def load_state(self, file_name, *args, **kwargs):
        """
        Loads the new state from file via
        :func:`delira.io.tf.load_checkpoint_eager`

        Parameters
        ----------
        file_name : str
            the file to load the state from
        Returns
        -------

        """
        return tf_eager_load_checkpoint(
            file_name, self.module, self.optimizers)
>>>>>>> e904ebf1
<|MERGE_RESOLUTION|>--- conflicted
+++ resolved
@@ -4,23 +4,16 @@
 import numpy as np
 from batchgenerators.dataloading import MultiThreadedAugmenter
 import tensorflow as tf
-<<<<<<< HEAD
-=======
-
->>>>>>> e904ebf1
+
 from .callbacks import AbstractCallback
 from functools import partial
 from .base_trainer import BaseNetworkTrainer
 from .train_utils import create_optims_default_tf as create_optims_default
 from .train_utils import initialize_uninitialized
 from .train_utils import convert_tf_tensor_to_npy
-<<<<<<< HEAD
 
 from .train_utils import switch_tf_execution_mode
 
-=======
-from .train_utils import switch_tf_execution_mode
->>>>>>> e904ebf1
 from ..io import tf_load_checkpoint, tf_save_checkpoint, \
     tf_eager_load_checkpoint, tf_eager_save_checkpoint
 from ..models import AbstractTfNetwork, AbstractTfEagerNetwork
@@ -504,31 +497,11 @@
         if os.path.isdir(self.save_path):
             # check all files in directory starting with "checkpoint" and
             # not ending with "_best.meta"
-<<<<<<< HEAD
             latest_state_path, latest_epoch = self._search_for_prev_state(
                 self.save_path, [".meta"]
             )
 
             if latest_state_path is not None:
-=======
-            files = [x for x in os.listdir(self.save_path)
-                     if os.path.isfile(os.path.join(self.save_path, x))
-                     and x.startswith("checkpoint")
-                     and x.endswith(".meta")
-                     and not (x.endswith("_best.meta")
-                              or x.endswith("_best.meta"))]
-
-            # if list is not empty: load previous state
-            if files:
-                latest_epoch = max([
-                    int(x.rsplit("_", 1)[-1].rsplit(".", 1)[0])
-                    for x in files])
-
-                latest_state_path = os.path.join(
-                    self.save_path, "checkpoint_epoch_%d.meta"
-                                    % latest_epoch)
-
->>>>>>> e904ebf1
                 logger.info("Attempting to load state from previous \
                                 training from %s" % latest_state_path)
 
@@ -625,310 +598,4 @@
         -------
 
         """
-<<<<<<< HEAD
-        return tf_eager_load_checkpoint(file_name, self.module, self.optimizers)
-=======
-        return tf_load_checkpoint(file_name, self.module)
-
-
-class TfEagerNetworkTrainer(BaseNetworkTrainer):
-    def __init__(self,
-                 network: AbstractTfEagerNetwork,
-                 save_path: str,
-                 key_mapping: dict,
-                 losses: dict,
-                 optimizer_cls,
-                 optimizer_params={},
-                 train_metrics={},
-                 val_metrics={},
-                 lr_scheduler_cls=None,
-                 lr_scheduler_params={},
-                 gpu_ids=[],
-                 save_freq=1,
-                 optim_fn=create_optims_default,
-                 logging_type="tensorboardx",
-                 logging_kwargs={},
-                 fold=0,
-                 callbacks=[],
-                 start_epoch=1,
-                 metric_keys=None,
-                 convert_batch_to_npy_fn=convert_tf_tensor_to_npy,
-                 val_freq=1,
-                 **kwargs):
-        """
-
-        Parameters
-        ----------
-        network : :class:`AbstractTfEagerNetwork`
-            the network to train
-        save_path : str
-            path to save networks to
-        key_mapping : dict
-            a dictionary containing the mapping from the ``data_dict`` to
-            the actual model's inputs.
-            E.g. if a model accepts one input named 'x' and the data_dict
-            contains one entry named 'data' this argument would have to
-            be ``{'x': 'data'}``
-        losses : dict
-            dictionary containing the training losses
-        optimizer_cls : subclass of tf.train.Optimizer
-            optimizer class implementing the optimization algorithm of choice
-        optimizer_params : dict
-            keyword arguments passed to optimizer during construction
-        train_metrics : dict, optional
-            metrics, which will be evaluated during train phase
-            (should work on numpy arrays)
-        val_metrics : dict, optional
-            metrics, which will be evaluated during test phase
-            (should work on numpy arrays)
-        lr_scheduler_cls : Any
-            learning rate schedule class: must implement step() method
-        lr_scheduler_params : dict
-            keyword arguments passed to lr scheduler during construction
-        gpu_ids : list
-            list containing ids of GPUs to use; if empty: use cpu instead
-        save_freq : int
-            integer specifying how often to save the current model's state.
-            State is saved every state_freq epochs
-        optim_fn : function
-            creates a dictionary containing all necessary optimizers
-        logging_type : str or callable
-            the type of logging. If string: it must be one of
-            ["visdom", "tensorboardx"]
-            If callable: it must be a logging handler class
-        logging_kwargs : dict
-            dictionary containing all logging keyword arguments
-        fold : int
-            current cross validation fold (0 per default)
-        callbacks : list
-            initial callbacks to register
-        start_epoch : int
-            epoch to start training at
-        metric_keys : dict
-            dict specifying which batch_dict entry to use for which metric as
-            target; default: None, which will result in key "label" for all
-            metrics
-        convert_batch_to_npy_fn : type, optional
-            function converting a batch-tensor to numpy, per default this is
-            the identity function
-        val_freq : int
-            validation frequency specifying how often to validate the trained
-            model (a value of 1 denotes validating every epoch,
-            a value of 2 denotes validating every second epoch etc.);
-            defaults to 1
-        **kwargs :
-            Additional keyword arguments
-
-        """
-
-        # switch to eager execution
-        switch_tf_execution_mode("eager")
-
-        super().__init__(network=network,
-                         save_path=save_path,
-                         losses=losses,
-                         optimizer_cls=optimizer_cls,
-                         optimizer_params=optimizer_params,
-                         train_metrics=train_metrics,
-                         val_metrics=val_metrics,
-                         lr_scheduler_cls=lr_scheduler_cls,
-                         lr_scheduler_params=lr_scheduler_params,
-                         gpu_ids=gpu_ids,
-                         save_freq=save_freq,
-                         optim_fn=optim_fn,
-                         key_mapping=key_mapping,
-                         logging_type=logging_type,
-                         logging_kwargs=logging_kwargs,
-                         fold=fold,
-                         callbacks=callbacks,
-                         start_epoch=start_epoch,
-                         metric_keys=metric_keys,
-                         convert_batch_to_npy_fn=convert_batch_to_npy_fn,
-                         val_freq=val_freq,
-                         **kwargs
-                         )
-
-        self._setup(network, optim_fn, optimizer_cls, optimizer_params,
-                    lr_scheduler_cls, lr_scheduler_params,
-                    key_mapping, convert_batch_to_npy_fn, gpu_ids)
-
-        for key, val in kwargs.items():
-            setattr(self, key, val)
-
-    def _setup(self, network, optim_fn, optimizer_cls, optimizer_params,
-               lr_scheduler_cls, lr_scheduler_params, key_mapping,
-               convert_batch_to_npy_fn, gpu_ids):
-        """
-        Defines the Trainers Setup
-
-        Parameters
-        ----------
-        network : instance of :class: `AbstractTfNetwork`
-            the network to train
-        optim_fn : function
-            creates a dictionary containing all necessary optimizers
-        optimizer_cls : subclass of tf.train.Optimizer
-            optimizer class implementing the optimization algorithm of choice
-        optimizer_params : dict
-        lr_scheduler_cls : Any
-            learning rate schedule class: must implement step() method
-        lr_scheduler_params : dict
-            keyword arguments passed to lr scheduler during construction
-        convert_batch_to_npy_fn : type, optional
-            function converting a batch-tensor to numpy, per default this is
-            the identity function
-        gpu_ids : list
-            list containing ids of GPUs to use; if empty: use cpu instead
-        """
-
-        if gpu_ids and tf.test.is_gpu_available():
-            self.use_gpu = True
-            if len(gpu_ids) > 1:
-                logger.warning(
-                    "multi-GPU training not yet tested!")
-
-                network = tf.keras.utils.multi_gpu_model(
-                    network,
-                    gpu_ids,
-                    cpu_merge=True,
-                    cpu_relocation=False)
-
-                self.input_device = "/cpu:0"
-                self.output_device = "/cpu:0"
-            else:
-                self.input_device = "/gpu:0"
-                self.output_device = "/gpu:0"
-        else:
-            self.use_gpu = False
-            self.input_device = "/cpu:0"
-            self.output_device = "/cpu:0"
-
-        self.optimizers = optim_fn(optimizer_cls, **optimizer_params)
-
-        super()._setup(network, lr_scheduler_cls, lr_scheduler_params, gpu_ids,
-                       key_mapping, convert_batch_to_npy_fn,
-                       network.prepare_batch)
-        self._prepare_batch = partial(self._prepare_batch,
-                                      input_device=self.input_device,
-                                      output_device=self.output_device)
-
-        # Load latest epoch file if available
-        if os.path.isdir(self.save_path):
-            # check all files in directory starting with "checkpoint" and
-            # not ending with "_best.meta"
-            files = [x for x in os.listdir(self.save_path)
-                     if os.path.isfile(os.path.join(self.save_path, x))
-                     and x.startswith("checkpoint")
-                     and x.endswith(".meta")
-                     and not (x.endswith("_best.meta")
-                              or x.endswith("_best.meta"))]
-
-            # if list is not empty: load previous state
-            if files:
-                latest_epoch = max([
-                    int(x.rsplit("_", 1)[-1].rsplit(".", 1)[0])
-                    for x in files])
-
-                latest_state_path = os.path.join(
-                    self.save_path, "checkpoint_epoch_%d.meta"
-                                    % latest_epoch)
-
-                logger.info("Attempting to load state from previous \
-                                training from %s" % latest_state_path)
-
-                self.update_state(latest_state_path)
-                self.start_epoch = latest_epoch
-
-    def _at_training_end(self):
-        """
-        Defines Behaviour at end of training: Loads best model if available
-
-        Returns
-        -------
-        :class:`AbstractTfNetwork`
-            best network
-
-        """
-        if os.path.isfile(os.path.join(self.save_path,
-                                       'checkpoint_best.meta')):
-
-            # load best model and return it. Since the state is hidden in the
-            # graph, we don't actually need to use
-            # self._update_state.
-            self.update_state(os.path.join(self.save_path,
-                                           'checkpoint_best')
-                              )
-
-        return self.module
-
-    def _train_single_epoch(self, batchgen: MultiThreadedAugmenter, epoch,
-                            verbose=False):
-        """
-        Trains the network a single epoch
-
-        Parameters
-        ----------
-        batchgen : MultiThreadedAugmenter
-            Generator yielding the training batches
-        epoch : int
-            current epoch
-
-        """
-        self.module.trainable = True
-
-        return super()._train_single_epoch(batchgen, epoch, verbose=verbose)
-
-    def predict_data_mgr(self, datamgr, batch_size=None, metrics={},
-                         metric_keys={}, verbose=False):
-        """
-        Defines a routine to predict data obtained from a batchgenerator
-
-        Parameters
-        ----------
-        datamgr : :class:`BaseDataManager`
-            Manager producing a generator holding the batches
-        batch_size : int
-            Artificial batchsize (sampling will be done with batchsize
-            1 and sampled data will be stacked to match the artificial
-            batchsize)(default: None)
-        metrics : dict
-            the metrics to calculate
-        metric_keys : dict
-            the ``batch_dict`` items to use for metric calculation
-        verbose : bool
-            whether to show a progress-bar or not, default: False
-
-        """
-        self.module.trainable = False
-
-        return super().predict_data_mgr(datamgr, batch_size, metrics,
-                                        metric_keys, verbose=verbose)
-
-    def save_state(self, file_name, *args, **kwargs):
-        """
-        saves the current state via :func:`delira.io.tf.save_checkpoint_eager`
-
-        Parameters
-        ----------
-        file_name : str
-            filename to save the state to
-        """
-        tf_eager_save_checkpoint(file_name, self.module, self.optimizers,
-                                 *args, **kwargs)
-
-    def load_state(self, file_name, *args, **kwargs):
-        """
-        Loads the new state from file via
-        :func:`delira.io.tf.load_checkpoint_eager`
-
-        Parameters
-        ----------
-        file_name : str
-            the file to load the state from
-        Returns
-        -------
-
-        """
-        return tf_eager_load_checkpoint(
-            file_name, self.module, self.optimizers)
->>>>>>> e904ebf1
+        return tf_eager_load_checkpoint(file_name, self.module, self.optimizers)