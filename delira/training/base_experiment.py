import typing
import logging
import pickle
import os
from datetime import datetime
import warnings

import copy

import numpy as np
from sklearn.model_selection import KFold, StratifiedKFold, \
    StratifiedShuffleSplit, ShuffleSplit

from delira.data_loading import BaseDataManager
from delira.models import AbstractNetwork

from delira.utils import DeliraConfig
from delira.training.base_trainer import BaseNetworkTrainer
from delira.training.predictor import Predictor

logger = logging.getLogger(__name__)


class BaseExperiment(object):
    """
    Baseclass for Experiments.

    Implements:

    * Setup-Behavior for Models, Trainers and Predictors (depending on train
        and test case)

    * The K-Fold logic (including stratified and random splitting)

    * Argument Handling

    """

    def __init__(self,
                 config: typing.Union[str, DeliraConfig],
                 model_cls: AbstractNetwork,
                 n_epochs=None,
                 name=None,
                 save_path=None,
                 key_mapping=None,
                 val_score_key=None,
                 optim_builder=None,
                 checkpoint_freq=1,
                 trainer_cls=BaseNetworkTrainer,
                 predictor_cls=Predictor,
                 **kwargs):
        """

        Parameters
        ----------
        config : :class:`DeliraConfig` or str
            the training parameters, if string is passed,
            it is treated as a path to a file, where the
            config is loaded from
        model_cls : Subclass of :class:`AbstractNetwork`
            the class implementing the model to train
        n_epochs : int or None
            the number of epochs to train, if None: can be specified later
            during actual training
        name : str or None
            the Experiment's name
        save_path : str or None
            the path to save the results and checkpoints to.
            if None: Current working directory will be used
        key_mapping : dict
            mapping between data_dict and model inputs (necessary for
            prediction with :class:`Predictor`-API)
        val_score_key : str or None
            key defining which metric to use for validation (determining best
            model and scheduling lr); if None: No validation-based operations
            will be done (model might still get validated, but validation
            metrics
            can only be logged and not used further)
        optim_builder : function
            Function returning a dict of backend-specific optimizers
        checkpoint_freq : int
            frequency of saving checkpoints (1 denotes saving every epoch,
            2 denotes saving every second epoch etc.); default: 1
        trainer_cls : subclass of :class:`BaseNetworkTrainer`
            the trainer class to use for training the model
        predictor_cls : subclass of :class:`Predictor`
            the predictor class to use for testing the model
        **kwargs :
            additional keyword arguments

        """

        # config could also be a file containing config information
        if isinstance(config, str):
            config = config.create_from_file(config)

        if n_epochs is None:
            n_epochs = config.nested_get("n_epochs",
                                         config.nested_get("num_epochs"))

        self.n_epochs = n_epochs

        if name is None:
            name = "UnnamedExperiment"
        self.name = name

        if save_path is None:
            save_path = os.path.abspath(".")

        self.save_path = os.path.join(save_path, name,
                                      str(datetime.now().strftime(
                                          "%y-%m-%d_%H-%M-%S")))

        if os.path.isdir(self.save_path):
            logger.warning("Save Path %s already exists")

        os.makedirs(self.save_path, exist_ok=True)

        self.trainer_cls = trainer_cls
        self.predictor_cls = predictor_cls

        if val_score_key is None:
<<<<<<< HEAD
            warnings.warn("No 'val_score_key' is given. This disables the "
                          "automatic selection of the best model",
                          UserWarning)

=======
            if config.nested_get("val_metrics", False):
                val_score_key = sorted(
                    config.nested_get("val_metrics").keys())[0]
>>>>>>> b491b62a
        self.val_score_key = val_score_key

        assert key_mapping is not None
        self.key_mapping = key_mapping

        self.config = config
        self.model_cls = model_cls

        self._optim_builder = optim_builder
        self.checkpoint_freq = checkpoint_freq

        self._run = 0

        self.kwargs = kwargs

    def setup(self, config, training=True, **kwargs):
        """
        Defines the setup behavior (model, trainer etc.) for training and
        testing case

        Parameters
        ----------
        config : :class:`DeliraConfig`
            the config to use for setup
        training : bool
            whether to setup for training case or for testing case
        **kwargs :
            additional keyword arguments

        Returns
        -------
        :class:`BaseNetworkTrainer`
            the created trainer (if ``training=True``)
        :class:`Predictor`
            the created predictor (if ``training=False``)

        See Also
        --------

        * :meth:`BaseExperiment._setup_training` for training setup

        * :meth:`BaseExperiment._setup_test` for test setup

        """
        if training:
            return self._setup_training(config, **kwargs)

        return self._setup_test(config, **kwargs)

    def _setup_training(self, config, **kwargs):
        """
        Handles the setup for training case

        Parameters
        ----------
        config : :class:`DeliraConfig`
            the config containing the model and training kwargs
        **kwargs :
            additional keyword arguments

        Returns
        -------
        :class:`BaseNetworkTrainer`
            the created trainer

        """
        model_kwargs = config.model_params
        model_kwargs = {**model_kwargs["variable"], **model_kwargs["fixed"]}

        model = self.model_cls(**model_kwargs)

        training_params = config.training_params

        losses = training_params.nested_get("losses")
        optimizer_cls = training_params.nested_get("optimizer_cls")
        optimizer_params = training_params.nested_get("optimizer_params")
        train_metrics = training_params.nested_get("train_metrics", {})
        lr_scheduler_cls = training_params.nested_get("lr_sched_cls", None)
        lr_scheduler_params = training_params.nested_get("lr_sched_params",
                                                         {})

        metrics = training_params.nested_get("metrics", {})

        # ToDo: remove after next release
        val_metrics = params.nested_get("val_metrics", {})
        train_metrics = params.nested_get("train_metrics", {})

        if val_metrics or train_metrics:
            warnings.warn("'val_metrics' and 'train_metrics' are deprecated. "
                          "Please use the combined 'metrics' instead!",
                          DeprecationWarning)
            metrics.update(val_metrics)
            metrics.update(train_metrics)

        # necessary for resuming training from a given path
        save_path = kwargs.pop("save_path", os.path.join(
            self.save_path,
            "checkpoints",
            "run_%02d" % self._run))

        return self.trainer_cls(
            network=model,
            save_path=save_path,
            losses=losses,
            key_mapping=self.key_mapping,
            optimizer_cls=optimizer_cls,
            optimizer_params=optimizer_params,
            train_metrics=train_metrics,
            metrics=metrics,
            lr_scheduler_cls=lr_scheduler_cls,
            lr_scheduler_params=lr_scheduler_params,
            optim_fn=self._optim_builder,
            save_freq=self.checkpoint_freq,
            **kwargs
        )

    def _setup_test(self, config, model, convert_batch_to_npy_fn,
                    prepare_batch_fn, **kwargs):
        """

        Parameters
        ----------
        config : :class:`DeliraConfig`
            the parameters containing the model and training kwargs
            (ignored here, just passed for subclassing and unified API)
        model : :class:`AbstractNetwork`
            the model to test
        convert_batch_to_npy_fn : function
            function to convert a batch of tensors to numpy
        prepare_batch_fn : function
            function to convert a batch-dict to a format accepted by the model.
            This conversion typically includes dtype-conversion, reshaping,
            wrapping to backend-specific tensors and pushing to correct devices
        **kwargs :
            additional keyword arguments

        Returns
        -------
        :class:`Predictor`
            the created predictor

        """
        predictor = self.predictor_cls(
            model=model, key_mapping=self.key_mapping,
            convert_batch_to_npy_fn=convert_batch_to_npy_fn,
            prepare_batch_fn=prepare_batch_fn, **kwargs)
        return predictor

    def run(self, train_data: BaseDataManager,
            val_data: BaseDataManager = None,
            config: DeliraConfig = None, **kwargs):
        """
        Setup and run training

        Parameters
        ----------
        train_data : :class:`BaseDataManager`
            the data to use for training
        val_data : :class:`BaseDataManager` or None
            the data to use for validation (no validation is done
            if passing None); default: None
        config : :class:`DeliraConfig` or None
            the config to use for training and model instantiation
            (will be merged with ``self.config``)
        **kwargs :
            additional keyword arguments

        Returns
        -------
        :class:`AbstractNetwork`
            The trained network returned by the trainer (usually best network)

        See Also
        --------
        :class:`BaseNetworkTrainer` for training itself

        """

        config = self._resolve_params(config)
        kwargs = self._resolve_kwargs(kwargs)

        training_params = config.training_params

        trainer = self.setup(config, training=True, **kwargs)

        self._run += 1

        num_epochs = kwargs.get("num_epochs", training_params.nested_get(
            "num_epochs", self.n_epochs))

        if num_epochs is None:
            num_epochs = self.n_epochs

        return trainer.train(num_epochs, train_data, val_data,
                             self.val_score_key, kwargs.get("val_score_mode",
                                                            "lowest"))

    def resume(self, save_path: str, train_data: BaseDataManager,
               val_data: BaseDataManager = None,
               config: DeliraConfig = None, **kwargs):
        """
        Resumes a previous training by passing an explicit ``save_path``
        instead of generating a new one

        Parameters
        ----------
        save_path : str
            path to previous training
        train_data : :class:`BaseDataManager`
            the data to use for training
        val_data : :class:`BaseDataManager` or None
            the data to use for validation (no validation is done
            if passing None); default: None
        config : :class:`DeliraConfig` or None
            the config to use for training and model instantiation
            (will be merged with ``self.config``)
        **kwargs :
            additional keyword arguments

        Returns
        -------
        :class:`AbstractNetwork`
            The trained network returned by the trainer (usually best network)

        See Also
        --------
        :class:`BaseNetworkTrainer` for training itself

        """
        return self.run(
            train_data=train_data,
            val_data=val_data,
            config=config,
            save_path=save_path,
            **kwargs)

    def test(self, network, test_data: BaseDataManager,
             metrics: dict, metric_keys=None,
             verbose=False, prepare_batch=None,
             convert_fn=lambda *x, **y: (x, y), **kwargs):
        """
        Setup and run testing on a given network

        Parameters
        ----------
        network : :class:`AbstractNetwork`
            the (trained) network to test
        test_data : :class:`BaseDataManager`
            the data to use for testing
        metrics : dict
            the metrics to calculate
        metric_keys : dict of tuples
            the batch_dict keys to use for each metric to calculate.
            Should contain a value for each key in ``metrics``.
            If no values are given for a key, per default ``pred`` and
            ``label`` will be used for metric calculation
        verbose : bool
            verbosity of the test process
        prepare_batch : function
            function to convert a batch-dict to a format accepted by the model.
            This conversion typically includes dtype-conversion, reshaping,
            wrapping to backend-specific tensors and pushing to correct devices
        convert_fn : function
            function to convert a batch of tensors to numpy
        **kwargs :
            additional keyword arguments

        Returns
        -------
        dict
            all predictions obtained by feeding the ``test_data`` through the
            ``network``
        dict
            all metrics calculated upon the ``test_data`` and the obtained
            predictions

        """

        kwargs = self._resolve_kwargs(kwargs)

        predictor = self.setup(None, training=False, model=network,
                               convert_batch_to_npy_fn=convert_fn,
                               prepare_batch_fn=prepare_batch, **kwargs)

        # return first item of generator
        return next(predictor.predict_data_mgr_cache_all(test_data, 1, metrics,
                                                         metric_keys, verbose))

    def kfold(self, data: BaseDataManager, metrics: dict, num_epochs=None,
              num_splits=None, shuffle=False, random_seed=None,
              split_type="random", val_split=0.2, label_key="label",
              train_kwargs: dict = None, metric_keys: dict = None,
              test_kwargs: dict = None, config=None, verbose=False, **kwargs):
        """
        Performs a k-Fold cross-validation

        Parameters
        ----------
        data : :class:`BaseDataManager`
            the data to use for training(, validation) and testing. Will be
            split based on ``split_type`` and ``val_split``
        metrics : dict
            dictionary containing the metrics to evaluate during k-fold
        num_epochs : int or None
            number of epochs to train (if not given, will either be extracted
            from ``config``, ``self.config`` or ``self.n_epochs``)
        num_splits : int or None
            the number of splits to extract from ``data``.
            If None: uses a default of 10
        shuffle : bool
            whether to shuffle the data before splitting or not (implemented by
            index-shuffling rather than actual data-shuffling to retain
            potentially lazy-behavior of datasets)
        random_seed : None
            seed to seed numpy, the splitting functions and the used
            backend-framework
        split_type : str
            must be one of ['random', 'stratified']
            if 'random': uses random data splitting
            if 'stratified': uses stratified data splitting. Stratification
            will be based on ``label_key``
        val_split : float or None
            the fraction of the train data to use as validation set. If None:
            No validation will be done during training; only testing for each
            fold after the training is complete
        label_key : str
            the label to use for stratification. Will be ignored unless
            ``split_type`` is 'stratified'. Default: 'label'
        train_kwargs : dict or None
            kwargs to update the behavior of the :class:`BaseDataManager`
            containing the train data. If None: empty dict will be passed
        metric_keys : dict of tuples
            the batch_dict keys to use for each metric to calculate.
            Should contain a value for each key in ``metrics``.
            If no values are given for a key, per default ``pred`` and
            ``label`` will be used for metric calculation
        test_kwargs : dict or None
            kwargs to update the behavior of the :class:`BaseDataManager`
            containing the test and validation data.
            If None: empty dict will be passed
        config : :class:`DeliraConfig`or None
            the training and model parameters
            (will be merged with ``self.config``)
        verbose : bool
            verbosity
        **kwargs :
            additional keyword arguments

        Returns
        -------
        dict
            all predictions from all folds
        dict
            all metric values from all folds

        Raises
        ------
        ValueError
            if ``split_type`` is neither 'random', nor 'stratified'

        See Also
        --------

        * :class:`sklearn.model_selection.KFold`
        and :class:`sklearn.model_selection.ShuffleSplit`
        for random data-splitting

        * :class:`sklearn.model_selection.StratifiedKFold`
        and :class:`sklearn.model_selection.StratifiedShuffleSplit`
        for stratified data-splitting

        * :meth:`BaseDataManager.update_from_state_dict` for updating the
        data managers by kwargs

        * :meth:`BaseExperiment.run` for the training

        * :meth:`BaseExperiment.test` for the testing

        Notes
        -----
        using stratified splits may be slow during split-calculation, since
        each item must be loaded once to obtain the labels necessary for
        stratification.

        """

        # set number of splits if not specified
        if num_splits is None:
            num_splits = 10
            logger.warning("num_splits not defined, using default value of \
                                    10 splits instead ")

        metrics_test, outputs = {}, {}
        split_idxs = list(range(len(data.dataset)))

        if train_kwargs is None:
            train_kwargs = {}
        if test_kwargs is None:
            test_kwargs = {}

        # switch between differnt kfold types
        if split_type == "random":
            split_cls = KFold
            val_split_cls = ShuffleSplit
            # split_labels are ignored for random splitting, set them to
            # split_idxs just ensures same length
            split_labels = split_idxs
        elif split_type == "stratified":
            split_cls = StratifiedKFold
            val_split_cls = StratifiedShuffleSplit
            # iterate over dataset to get labels for stratified splitting
            split_labels = [data.dataset[_idx][label_key]
                            for _idx in split_idxs]
        else:
            raise ValueError("split_type must be one of "
                             "['random', 'stratified'], but got: %s"
                             % str(split_type))

        fold = split_cls(n_splits=num_splits, shuffle=shuffle,
                         random_state=random_seed)

        if random_seed is not None:
            np.random.seed(random_seed)

        # iterate over folds
        for idx, (train_idxs, test_idxs) in enumerate(
                fold.split(split_idxs, split_labels)):

            # extract data from single manager
            train_data = data.get_subset(train_idxs)
            test_data = data.get_subset(test_idxs)

            train_data.update_state_from_dict(copy.deepcopy(train_kwargs))
            test_data.update_state_from_dict(copy.deepcopy(test_kwargs))

            val_data = None
            if val_split is not None:
                if split_type == "random":
                    # split_labels are ignored for random splitting, set them
                    # to split_idxs just ensures same length
                    train_labels = train_idxs
                elif split_type == "stratified":
                    # iterate over dataset to get labels for stratified
                    # splitting
                    train_labels = [train_data.dataset[_idx][label_key]
                                    for _idx in train_idxs]
                else:
                    raise ValueError("split_type must be one of "
                                     "['random', 'stratified'], but got: %s"
                                     % str(split_type))

                _val_split = val_split_cls(n_splits=1, test_size=val_split,
                                           random_state=random_seed)

                for _train_idxs, _val_idxs in _val_split.split(train_idxs,
                                                               train_labels):
                    val_data = train_data.get_subset(_val_idxs)
                    val_data.update_state_from_dict(copy.deepcopy(test_kwargs))

                    train_data = train_data.get_subset(_train_idxs)

            model = self.run(train_data=train_data, val_data=val_data,
                             config=config, num_epochs=num_epochs, fold=idx,
                             **kwargs)

            _outputs, _metrics_test = self.test(model, test_data,
                                                metrics=metrics,
                                                metric_keys=metric_keys,
                                                verbose=verbose)

            outputs[str(idx)] = _outputs
            metrics_test[str(idx)] = _metrics_test

        return outputs, metrics_test

    def __str__(self):
        """
        Converts :class:`BaseExperiment` to string representation

        Returns
        -------
        str
            representation of class

        """
        s = "Experiment:\n"
        for k, v in vars(self).items():
            s += "\t{} = {}\n".format(k, v)
        return s

    def __call__(self, *args, **kwargs):
        """
        Call :meth:`BaseExperiment.run`

        Parameters
        ----------
        *args :
            positional arguments
        **kwargs :
            keyword arguments

        Returns
        -------
        :class:`BaseNetworkTrainer`
            trainer of trained network

        """
        return self.run(*args, **kwargs)

    def save(self):
        """
        Saves the Whole experiments

        """
        with open(os.path.join(self.save_path, "experiment.delira.pkl"),
                  "wb") as f:
            pickle.dump(self, f)

        self.config.dump(os.path.join(self.save_path, "parameters"))

    @staticmethod
    def load(file_name):
        """
        Loads whole experiment

        Parameters
        ----------
        file_name : str
            file_name to load the experiment from

        """
        with open(file_name, "rb") as f:
            return pickle.load(f)

    def _resolve_params(self, config: typing.Union[DeliraConfig, None]):
        """
        Merges the given config with ``self.config``.
        If the same argument is given in both configs,
        the one from the currently given config is used here

        Parameters
        ----------
        config : :class:`DeliraConfig` or None
            the parameters to merge with ``self.config``


        Returns
        -------
        :class:`Parameters`
            the merged parameter instance

        """
        if config is None:
            config = DeliraConfig()

        if hasattr(self, "config") and isinstance(self.config, DeliraConfig):
            _config = copy.deepcopy(config)
            config = self.config
            config.update(_config, overwrite=True)

        return config

    def _resolve_kwargs(self, kwargs: typing.Union[dict, None]):
        """
        Merges given kwargs with ``self.kwargs``
        If same argument is present in both kwargs, the one from the given
        kwargs will be used here

        Parameters
        ----------
        kwargs : dict
            the given kwargs to merge with self.kwargs

        Returns
        -------
        dict
            merged kwargs

        """

        if kwargs is None:
            kwargs = {}

        if hasattr(self, "kwargs") and isinstance(self.kwargs, dict):
            _kwargs = kwargs
            kwargs = self.kwargs
            kwargs.update(_kwargs)

        return kwargs

    def __getstate__(self):
        return vars(self)

    def __setstate__(self, state):
        vars(self).update(state)<|MERGE_RESOLUTION|>--- conflicted
+++ resolved
@@ -120,16 +120,10 @@
         self.predictor_cls = predictor_cls
 
         if val_score_key is None:
-<<<<<<< HEAD
             warnings.warn("No 'val_score_key' is given. This disables the "
                           "automatic selection of the best model",
                           UserWarning)
 
-=======
-            if config.nested_get("val_metrics", False):
-                val_score_key = sorted(
-                    config.nested_get("val_metrics").keys())[0]
->>>>>>> b491b62a
         self.val_score_key = val_score_key
 
         assert key_mapping is not None
