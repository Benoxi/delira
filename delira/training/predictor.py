import logging
import gc

import numpy as np
from tqdm import tqdm

from delira.data_loading import DataManager
from delira.training.utils import convert_to_numpy_identity
from ..utils.config import LookupConfig

from delira.training.callbacks import AbstractCallback

logger = logging.getLogger(__name__)


class Predictor(object):
    """
    Defines an API for Predictions from a Network

    See Also
    --------
    :class:`PyTorchNetworkTrainer`

    """

    # static variable to prevent certain attributes from overwriting
    __KEYS_TO_GUARD = []

    def __init__(
            self, model, key_mapping: dict,
            convert_batch_to_npy_fn=convert_to_numpy_identity,
            prepare_batch_fn=lambda x: x,
            callbacks=None, **kwargs):
        """

        Parameters
        ----------
        model : :class:`AbstractNetwork`
            the model to predict from
        key_mapping : dict
            a dictionary containing the mapping from the ``data_dict`` to
            the actual model's inputs.
            E.g. if a model accepts one input named 'x' and the data_dict
            contains one entry named 'data' this argument would have to
            be ``{'x': 'data'}``
        convert_batch_args_kwargs_to_npy_fn : type, optional
            a callable function to convert tensors in positional and keyword
            arguments to numpy; default: identity function
        prepare_batch_fn : type, optional
            function converting a batch-tensor to the framework specific
            tensor-type and pushing it to correct device, default: identity
            function
        callbacks : list
            initial callbacks to register
        **kwargs :
            additional keyword arguments

        """
        if callbacks is None:
            callbacks = []

        self._setup(model, key_mapping, convert_batch_to_npy_fn,
                    prepare_batch_fn, callbacks, **kwargs)

        self._tqdm_desc = "Test"

    def _setup(self, network, key_mapping, convert_batch_args_kwargs_to_npy_fn,
               prepare_batch_fn, callbacks, **kwargs):
        """

        Parameters
        ----------
        network : :class:`AbstractNetwork`
            the network to predict from
        key_mapping : dict
            a dictionary containing the mapping from the ``data_dict`` to
            the actual model's inputs.
            E.g. if a model accepts one input named 'x' and the data_dict
            contains one entry named 'data' this argument would have to
            be ``{'x': 'data'}``
        convert_batch_to_npy_fn : type
            a callable function to convert tensors in positional and keyword
            arguments to numpy
        prepare_batch_fn : (dict, str, str) -> dict
            function converting a batch-tensor to the framework specific
            tensor-type and pushing it to correct device, default: identity
            function
        callbacks : list
            initial callbacks to register

        """

        self.module = network
        self.key_mapping = key_mapping
        self._convert_to_npy_fn = convert_batch_args_kwargs_to_npy_fn
        self._prepare_batch = prepare_batch_fn
        self._callbacks = []

        for cb in callbacks:
            self.register_callback(cb)

    def __call__(self, data: dict, **kwargs):
        """
        Method to call the class.
        Returns the predictions corresponding to the given data
        obtained by the model

        Parameters
        ----------
        data : dict
            batch dictionary

        Returns
        -------
        dict
            predicted data
        """
        return self.predict(data, **kwargs)

    def predict(self, data: dict, already_prepared=False, **kwargs):
        """
        Predict single batch
        Returns the predictions corresponding to the given data
        obtained by the model

        Parameters
        ----------
        data : dict
            batch dictionary
        already_prepared : bool
            if True, the `prepare_batch` function won't be called on the data
            anymore
        **kwargs :
            keyword arguments(directly passed to ``prepare_batch``)

        Returns
        -------
        dict
            predicted data

        """
        if not already_prepared:
            data = self._prepare_batch(data, **kwargs)

        mapped_data = {
            k: data[v] for k, v in self.key_mapping.items()}

        pred = self.module(
            **mapped_data
        )

        # converts positional arguments and keyword arguments,
        # but returns only keyword arguments, since positional
        # arguments are not given.
        return self._convert_to_npy_fn(
            **pred
        )[1]

<<<<<<< HEAD
    def predict_data_mgr(self, datamgr: DataManager, batchsize=None,
                         metrics=None, metric_keys=None, verbose=False,
                         **kwargs):
=======
    def _at_iter_begin(self, iter_num, **kwargs):
        """
        Function defining the behavior executed at beginning of each iteration

        Parameters
        ----------
        iter_num : int
            the number of the current iteration
        **kwargs :
            additional keyword arguments (forwarded to callbacks call)

        Returns
        -------
        dict
            combined dicts returned by the callbacks

        """
        return_dict = {}
        for cb in self._callbacks:
            return_dict.update(cb.at_iter_begin(self,
                                                iter_num=iter_num,
                                                **kwargs))

        return return_dict

    def _at_iter_end(self, iter_num, data_dict, metrics, **kwargs):
        """
        Function defining the behavior executed at beginning of each iteration

        Parameters
        ----------
        iter_num : int
            the number of the current iteration
        data_dict : dict
            dictionary holding input data and predictions
        metrics: dict
            calculated metrics
        **kwargs :
            additional keyword arguments (forwarded to callbacks call)

        Returns
        -------
        dict
            combined dicts returned by the callbacks

        """
        return_dict = {}
        for cb in self._callbacks:
            return_dict.update(cb.at_iter_end(self,
                                              iter_num=iter_num,
                                              data_dict=data_dict,
                                              metrics=metrics,
                                              **kwargs))

        return return_dict

    def predict_data_mgr(self, datamgr, batchsize=None, metrics=None,
                         metric_keys=None, verbose=False, **kwargs):
>>>>>>> 024a4028
        """
        Defines a routine to predict data obtained from a batchgenerator
        without explicitly caching anything

        Parameters
        ----------
        datamgr : :class:`DataManager`
            Manager producing a generator holding the batches
        batchsize : int
            Artificial batchsize (sampling will be done with batchsize
            1 and sampled data will be stacked to match the artificial
            batchsize)(default: None)
        metrics : dict
            the metrics to calculate
        metric_keys : dict
            the ``batch_dict`` items to use for metric calculation
        verbose : bool
            whether to show a progress-bar or not, default: False
        kwargs :
            keyword arguments passed to :func:`prepare_batch_fn`

        Yields
        ------
        dict
            a dictionary containing all predictions of the current batch
        dict
            a dictionary containing all metrics of the current batch

        """
        if metrics is None:
            metrics = {}
        orig_num_aug_processes = datamgr.n_process_augmentation
        orig_batch_size = datamgr.batch_size

        if batchsize is None:
            batchsize = orig_batch_size

        datamgr.batch_size = 1

        batchgen = datamgr.get_batchgen()

        n_batches = datamgr.n_batches

        if verbose:
            iterable = tqdm(enumerate(batchgen), unit=' sample',
                            total=n_batches, desc=self._tqdm_desc)

        else:
            iterable = enumerate(batchgen)

        batch_list = []

        for i, batch in iterable:
            self._at_iter_begin(iter_num=i)

            if not batch_list and (n_batches - i) < batchsize:
                batchsize = n_batches - i
                logger.debug("Set Batchsize down to %d to avoid cutting "
                             "of the last batches" % batchsize)

            batch_list.append(batch)

            # if queue is full process queue:
            if batchsize is None or len(batch_list) >= batchsize:

                batch_dict = {}
                for _batch in batch_list:
                    for key, val in _batch.items():
                        if key in batch_dict.keys():
                            batch_dict[key].append(val)
                        else:
                            batch_dict[key] = [val]

                for key, val_list in batch_dict.items():
                    batch_dict[key] = np.concatenate(val_list)

                batch_dict = self._prepare_batch(batch_dict)
                preds = self.predict(batch_dict, already_prepared=True,
                                     **kwargs)

                # convert batchdict back to numpy (self.predict may convert it
                # to backend-specific tensor type) - no-op if already numpy
                batch_dict = self._convert_to_npy_fn(**batch_dict)[1]

                preds_batch = LookupConfig()
                # explicitly free memory of old lookup config
                gc.collect()
                preds_batch.update(batch_dict)
                preds_batch.update(preds)

                # calculate metrics for predicted batch
                _metric_vals = self.calc_metrics(preds_batch,
                                                 metrics=metrics,
                                                 metric_keys=metric_keys)

                self._at_iter_end(data_dict={**batch_dict, **preds_batch},
                                  metrics={"val_" + k: v
                                           for k, v in _metric_vals.items()},
                                  iter_num=i)

                yield preds, _metric_vals

                batch_list = []

        datamgr.batch_size = orig_batch_size
        datamgr.n_process_augmentation = orig_num_aug_processes

        return

    def predict_data_mgr_cache_metrics_only(self, datamgr, batchsize=None,
                                            metrics=None, metric_keys=None,
                                            verbose=False, **kwargs):
        """
        Defines a routine to predict data obtained from a batchgenerator and
        caches the metrics

        Parameters
        ----------
        datamgr : :class:`DataManager`
            Manager producing a generator holding the batches
        batchsize : int
            Artificial batchsize (sampling will be done with batchsize
            1 and sampled data will be stacked to match the artificial
            batchsize)(default: None)
        metrics : dict
            the metrics to calculate
        metric_keys : dict
            the ``batch_dict`` items to use for metric calculation
        verbose : bool
            whether to show a progress-bar or not, default: False
        kwargs :
            keyword arguments passed to :func:`prepare_batch_fn`

        Yields
        ------
        dict
            a dictionary containing all validation metrics (maybe empty)

        Notes
        -----
        This function stores each prediction temporarily for metric
        calculation; This results in a (typically) way lower memory
        consumption than :meth:`Predictor.predict_data_mgr_cache_all`,
        but still caches the metrics. If this is not desired, it is recommended
        to use :meth:`Predictor.predict_data_mgr` and iterate over the
        generator as this only produces per-batch metrics and predictions and
        does not cache anything by default

        """
        if metrics is None:
            metrics = {}
        yield from self.predict_data_mgr_cache(datamgr=datamgr,
                                               batchsize=batchsize,
                                               metrics=metrics,
                                               metric_keys=metric_keys,
                                               verbose=verbose,
                                               cache_preds=False, **kwargs)

        return

    def predict_data_mgr_cache_all(self, datamgr, batchsize=None, metrics=None,
                                   metric_keys=None, verbose=False, **kwargs):
        """
        Defines a routine to predict data obtained from a batchgenerator and
        caches all predictions and metrics (yields them in dicts)

        Parameters
        ----------
        datamgr : :class:`DataManager`
            Manager producing a generator holding the batches
        batchsize : int
            Artificial batchsize (sampling will be done with batchsize
            1 and sampled data will be stacked to match the artificial
            batchsize)(default: None)
        metrics : dict
            the metrics to calculate
        metric_keys : dict
            the ``batch_dict`` items to use for metric calculation
        verbose : bool
            whether to show a progress-bar or not, default: False
        kwargs :
            keyword arguments passed to :func:`prepare_batch_fn`

        Yields
        ------
        dict
            a dictionary containing all predictions;
        dict
            a dictionary containing all validation metrics (maybe empty)

        Warnings
        --------
        Since this function caches all predictions and metrics, this may result
        in huge memory consumption. If you are running out of memory, please
        have a look at :meth:`Predictor.predict_data_mgr_cache_metrics_only`
        or :meth:`Predictor.predict_data_mgr`

        """
        if metrics is None:
            metrics = {}
        yield from self.predict_data_mgr_cache(datamgr=datamgr,
                                               batchsize=batchsize,
                                               metrics=metrics,
                                               metric_keys=metric_keys,
                                               verbose=verbose,
                                               cache_preds=True, **kwargs)

        return

    def predict_data_mgr_cache(self, datamgr, batchsize=None, metrics=None,
                               metric_keys=None, verbose=False,
                               cache_preds=False, **kwargs):
        """
        Defines a routine to predict data obtained from a batchgenerator and
        caches all predictions and metrics (yields them in dicts)

        Parameters
        ----------
        datamgr : :class:`DataManager`
            Manager producing a generator holding the batches
        batchsize : int
            Artificial batchsize (sampling will be done with batchsize
            1 and sampled data will be stacked to match the artificial
            batchsize)(default: None)
        metrics : dict
            the metrics to calculate
        metric_keys : dict
            the ``batch_dict`` items to use for metric calculation
        verbose : bool
            whether to show a progress-bar or not, default: False
        cache_preds : bool
            whether to also cache predictions
        kwargs :
            keyword arguments passed to :func:`prepare_batch_fn`

        Yields
        ------
        dict
            a dictionary containing all validation metrics (maybe empty)
        dict
            a dictionary containing all predictions; If ``cache_preds=True``

        Warnings
        --------
        Since this function caches all metrics and may additionally cache all
        predictions (based on the argument ``cache_preds``), this may result
        in huge memory consumption. If you are running out of memory, please
        have a look at :meth:`Predictor.predict_data_mgr_cache_metrics_only`
        or :meth:`Predictor.predict_data_mgr` or consider setting
        ``cache_preds`` to ``False`` (if not done already)

        """

        if metrics is None:
            metrics = {}

        predictions_all, metric_vals = [], {k: [] for k in metrics.keys()}

        for preds, _metric_vals in self.predict_data_mgr(
                datamgr=datamgr,
                batchsize=batchsize,
                metrics=metrics,
                metric_keys=metric_keys,
                verbose=verbose,
                **kwargs):

            if cache_preds:
                predictions_all.append(preds)
            for k, v in _metric_vals.items():
                metric_vals[k].append(v)

        if cache_preds:
            # convert predictions from list of dicts to dict of lists
            new_predictions_all = {}

            # recursively convert all nested dicts
            for preds in predictions_all:
                new_predictions_all = self.__convert_dict(preds,
                                                          new_predictions_all)

            # concatenate lists to single arrays
            preds_all = self.__concatenate_dict_items(new_predictions_all)
        else:
            preds_all = {}

        for k, v in metric_vals.items():
            metric_vals[k] = np.array(v)

        if cache_preds:
            yield preds_all, metric_vals
        else:
            yield metric_vals

        return

    @staticmethod
    def __convert_dict(old_dict, new_dict):
        """
        Function to recursively convert dicts

        Parameters
        ----------
        old_dict : dict
            the old nested dict
        new_dict : dict
            the new nested dict

        Returns
        -------
        dict
            the updated new nested dict
        """
        for k, v in old_dict.items():

            # apply same function again on item if item is dict
            if isinstance(v, dict):
                if k not in new_dict:
                    new_dict[k] = {}

                new_dict[k] = Predictor.__convert_dict(v, new_dict[k])

            else:

                # check if v is scalar and convert to npy-array if
                # necessary.
                # Otherwise concatenation might fail
                if np.isscalar(v):
                    v = np.array(v)

                # check for zero-sized arrays and reshape if necessary.
                # Otherwise concatenation might fail
                if v.shape == ():
                    v = v.reshape(1)
                if k in new_dict:
                    new_dict[k].append(v)
                else:
                    new_dict[k] = [v]

        return new_dict

    @staticmethod
    def __concatenate_dict_items(dict_like: dict):
        """
        Function to recursively concatenate dict-items

        Parameters
        ----------
        dict_like : dict
            the (nested) dict, whoose items should be concatenated

        Returns
        -------

        """
        for k, v in dict_like.items():
            if isinstance(v, dict):
                v = Predictor.__concatenate_dict_items(v)
            else:
                v = np.concatenate(v)

            dict_like[k] = v

            return dict_like

    def __setattr__(self, key, value):
        """
        Set attributes and guard specific attributes after they have been set
        once

        Parameters
        ----------
        key : str
            the attributes name
        value : Any
            the value to set

        Raises
        ------
        PermissionError
            If attribute which should be set is guarded

        """

        # check if key has been set once
        if key in self.__KEYS_TO_GUARD and hasattr(self, key):
            raise PermissionError("%s should not be overwritten after "
                                  "it has been set once" % key)
        else:
            super().__setattr__(key, value)

    @staticmethod
    def calc_metrics(batch: LookupConfig, metrics=None, metric_keys=None):
        """
        Compute metrics

        Parameters
        ----------
        batch: LookupConfig
            dictionary containing the whole batch
            (including predictions)
        metrics: dict
            dict with metrics
        metric_keys : dict
            dict of tuples which contains hashables for specifying the items
            to use for calculating the respective metric.
            If not specified for a metric, the keys "pred" and "label"
            are used per default

        Returns
        -------
        dict
            dict with metric results
        """
        if metrics is None:
            metrics = {}
        if metric_keys is None:
            metric_keys = {k: ("label", "pred") for k in metrics.keys()}

        return {key: metric_fn(*[batch.nested_get(k)
                                 for k in metric_keys[key]])
                for key, metric_fn in metrics.items()}

    def register_callback(self, callback: AbstractCallback):
        """
        Register Callback to Trainer

        Parameters
        ----------
        callback : :class:`AbstractCallback`
            the callback to register

        Raises
        ------
        AssertionError
            `callback` is not an instance of :class:`AbstractCallback` and has
            not both methods ['at_iter_begin', 'at_iter_end']

        """
        assertion_str = "Given callback is not valid; Must be instance of " \
                        "AbstractCallback or provide functions " \
                        "'at_iter_begin' and 'at_iter_end'"
        instance_check = isinstance(callback, AbstractCallback)
        attr_check_begin = hasattr(callback, "at_iter_begin")
        attr_check_end = hasattr(callback, "at_iter_end")
        attr_check_both = attr_check_begin and attr_check_end

        assert instance_check or attr_check_both, assertion_str

        self._callbacks.append(callback)<|MERGE_RESOLUTION|>--- conflicted
+++ resolved
@@ -156,11 +156,7 @@
             **pred
         )[1]
 
-<<<<<<< HEAD
-    def predict_data_mgr(self, datamgr: DataManager, batchsize=None,
-                         metrics=None, metric_keys=None, verbose=False,
-                         **kwargs):
-=======
+
     def _at_iter_begin(self, iter_num, **kwargs):
         """
         Function defining the behavior executed at beginning of each iteration
@@ -217,9 +213,8 @@
 
         return return_dict
 
-    def predict_data_mgr(self, datamgr, batchsize=None, metrics=None,
-                         metric_keys=None, verbose=False, **kwargs):
->>>>>>> 024a4028
+    def predict_data_mgr(self, datamgr: DataManager, batchsize=None,
+                         metrics=None, metric_keys=None, verbose=False, **kwargs):
         """
         Defines a routine to predict data obtained from a batchgenerator
         without explicitly caching anything
