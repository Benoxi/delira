import logging
import gc

import numpy as np
from tqdm import tqdm
from functools import partial

from delira.data_loading import DataManager
from delira.training.utils import convert_to_numpy_identity
<<<<<<< HEAD
from delira.utils.config import LookupConfig
from delira.utils.misc import flatten_dict, unflatten_dict
=======
from ..utils.config import LookupConfig

from delira.training.callbacks import AbstractCallback
>>>>>>> cd3ad277

logger = logging.getLogger(__name__)


class Predictor(object):
    """
    Defines an API for Predictions from a Network

    See Also
    --------
    :class:`PyTorchNetworkTrainer`

    """

    # static variable to prevent certain attributes from overwriting
    __KEYS_TO_GUARD = []

    def __init__(
            self, model, key_mapping: dict,
            convert_batch_to_npy_fn=convert_to_numpy_identity,
            prepare_batch_fn=lambda x: x,
<<<<<<< HEAD
            tta_transforms: tuple = (), tta_reduce_fn=None,
            tta_inverse_transforms: tuple = (), **kwargs):
=======
            callbacks=None, **kwargs):
>>>>>>> cd3ad277
        """

        Parameters
        ----------
        model : :class:`AbstractNetwork`
            the model to predict from
        key_mapping : dict
            a dictionary containing the mapping from the ``data_dict`` to
            the actual model's inputs.
            E.g. if a model accepts one input named 'x' and the data_dict
            contains one entry named 'data' this argument would have to
            be ``{'x': 'data'}``
        convert_batch_args_kwargs_to_npy_fn : type, optional
            a callable function to convert tensors in positional and keyword
            arguments to numpy; default: identity function
        prepare_batch_fn : type, optional
            function converting a batch-tensor to the framework specific
            tensor-type and pushing it to correct device, default: identity
            function
<<<<<<< HEAD
        tta_transforms : tuple
            a tuple of transforms to call on the ``data_dict`` for test-time
            augmentation. Each transform will be executed separately on a
            new data_dict.
        tta_reduce_fn :
            function to reduce the tta_results along the newly added axis.
        tta_inverse_transforms : tuple
            transforms to apply, if the transform has to be reverted before
            reducing (e.g. in Segmentation tasks)
=======
        callbacks : list
            initial callbacks to register
>>>>>>> cd3ad277
        **kwargs :
            additional keyword arguments

        """
        if callbacks is None:
            callbacks = []

        self._setup(model, key_mapping, convert_batch_to_npy_fn,
<<<<<<< HEAD
                    prepare_batch_fn, tta_transforms, tta_reduce_fn,
                    tta_inverse_transforms, **kwargs)
=======
                    prepare_batch_fn, callbacks, **kwargs)
>>>>>>> cd3ad277

        self._tqdm_desc = "Test"

    def _setup(self, network, key_mapping, convert_batch_args_kwargs_to_npy_fn,
<<<<<<< HEAD
               prepare_batch_fn, tta_transforms, tta_reduce_fn,
               tta_inverse_transforms, **kwargs):
=======
               prepare_batch_fn, callbacks, **kwargs):
>>>>>>> cd3ad277
        """

        Parameters
        ----------
        network : :class:`AbstractNetwork`
            the network to predict from
        key_mapping : dict
            a dictionary containing the mapping from the ``data_dict`` to
            the actual model's inputs.
            E.g. if a model accepts one input named 'x' and the data_dict
            contains one entry named 'data' this argument would have to
            be ``{'x': 'data'}``
        convert_batch_to_npy_fn : type
            a callable function to convert tensors in positional and keyword
            arguments to numpy
        prepare_batch_fn : (dict, str, str) -> dict
            function converting a batch-tensor to the framework specific
            tensor-type and pushing it to correct device, default: identity
            function
<<<<<<< HEAD
        tta_transforms : tuple
            a tuple of transforms to call on the ``data_dict`` for test-time
            augmentation. Each transform will be executed separately on a
            new data_dict.
        tta_reduce_fn :
            function to reduce the tta_results along the newly added axis.
        tta_inverse_transforms : tuple
            transforms to apply, if the transform has to be reverted before
            reducing (e.g. in Segmentation tasks)
=======
        callbacks : list
            initial callbacks to register
>>>>>>> cd3ad277

        """

        self.module = network
        self.key_mapping = key_mapping
        self._convert_to_npy_fn = convert_batch_args_kwargs_to_npy_fn
        self._prepare_batch = prepare_batch_fn
<<<<<<< HEAD
        self._tta_transforms = tta_transforms
        self._tta_reduce_fn = tta_reduce_fn

        # if inverse transforms are provided, the number must be the same as in
        # tta_transforms
        if tta_inverse_transforms:
            assert len(tta_inverse_transforms) == len(tta_transforms)
        self._tta_inverse_transforms = tta_inverse_transforms
=======
        self._callbacks = []

        for cb in callbacks:
            self.register_callback(cb)
>>>>>>> cd3ad277

    def __call__(self, data: dict, **kwargs):
        """
        Method to call the class.
        Returns the predictions corresponding to the given data
        obtained by the model

        Parameters
        ----------
        data : dict
            batch dictionary

        Returns
        -------
        dict
            predicted data
        """
        return self.predict(data, **kwargs)

    def predict(self, data: dict, already_prepared=False, **kwargs):
        """
        Predict single batch
        Returns the predictions corresponding to the given data
        obtained by the model

        Parameters
        ----------
        data : dict
            batch dictionary
        already_prepared : bool
            if True, the `prepare_batch` function won't be called on the data
            anymore
        **kwargs :
            keyword arguments(directly passed to ``prepare_batch``)

        Returns
        -------
        dict
            predicted data

        """
<<<<<<< HEAD
        # wrap into internal function to decorate it with tta decorator
        @self.tta(self._tta_transforms, self._tta_reduce_fn,
                  self._tta_inverse_transforms)
        def _predict(data, **kwargs):
            """
            Predict single batch
            Returns the predictions corresponding to the given data
            obtained by the model

            Parameters
            ----------
            data : dict
                batch dictionary
            **kwargs :
                keyword arguments(directly passed to ``prepare_batch``)

            Returns
            -------
            dict
                predicted data

            """
            data = self._prepare_batch(data, **kwargs)

            mapped_data = {
                k: data[v] for k, v in self.key_mapping.items()}

            pred = self.module(
                **mapped_data
            )

            # converts positional arguments and keyword arguments,
            # but returns only keyword arguments, since positional
            # arguments are not given.
            return self._convert_to_npy_fn(
                **pred
            )[1]

        return _predict(data, **kwargs)
=======
        if not already_prepared:
            data = self._prepare_batch(data, **kwargs)

        mapped_data = {
            k: data[v] for k, v in self.key_mapping.items()}

        pred = self.module(
            **mapped_data
        )

        # converts positional arguments and keyword arguments,
        # but returns only keyword arguments, since positional
        # arguments are not given.
        return self._convert_to_npy_fn(
            **pred
        )[1]
>>>>>>> cd3ad277

    def _at_iter_begin(self, iter_num, **kwargs):
        """
        Function defining the behavior executed at beginning of each iteration

        Parameters
        ----------
        iter_num : int
            the number of the current iteration
        **kwargs :
            additional keyword arguments (forwarded to callbacks call)

        Returns
        -------
        dict
            combined dicts returned by the callbacks

        """
        return_dict = {}
        for cb in self._callbacks:
            return_dict.update(cb.at_iter_begin(self,
                                                iter_num=iter_num,
                                                train=False,
                                                **kwargs))

        return return_dict

    def _at_iter_end(self, iter_num, data_dict, metrics, **kwargs):
        """
        Function defining the behavior executed at beginning of each iteration

        Parameters
        ----------
        iter_num : int
            the number of the current iteration
        data_dict : dict
            dictionary holding input data and predictions
        metrics: dict
            calculated metrics
        **kwargs :
            additional keyword arguments (forwarded to callbacks call)

        Returns
        -------
        dict
            combined dicts returned by the callbacks

        """
        return_dict = {}
        for cb in self._callbacks:
            return_dict.update(cb.at_iter_end(self,
                                              iter_num=iter_num,
                                              data_dict=data_dict,
                                              metrics=metrics,
                                              train=False,
                                              **kwargs))

        return return_dict

    def predict_data_mgr(
            self,
            datamgr: DataManager,
            batchsize=None,
            metrics=None,
            metric_keys=None,
            verbose=False,
            **kwargs):
        """
        Defines a routine to predict data obtained from a batchgenerator
        without explicitly caching anything

        Parameters
        ----------
        datamgr : :class:`DataManager`
            Manager producing a generator holding the batches
        batchsize : int
            Artificial batchsize (sampling will be done with batchsize
            1 and sampled data will be stacked to match the artificial
            batchsize)(default: None)
        metrics : dict
            the metrics to calculate
        metric_keys : dict
            the ``batch_dict`` items to use for metric calculation
        verbose : bool
            whether to show a progress-bar or not, default: False
        kwargs :
            keyword arguments passed to :func:`prepare_batch_fn`

        Yields
        ------
        dict
            a dictionary containing all predictions of the current batch
        dict
            a dictionary containing all metrics of the current batch

        """
        if metrics is None:
            metrics = {}
        orig_num_aug_processes = datamgr.n_process_augmentation
        orig_batch_size = datamgr.batch_size

        if batchsize is None:
            batchsize = orig_batch_size

        datamgr.batch_size = 1

        batchgen = datamgr.get_batchgen()

        n_batches = datamgr.n_batches

        if verbose:
            iterable = tqdm(enumerate(batchgen), unit=' sample',
                            total=n_batches, desc=self._tqdm_desc)

        else:
            iterable = enumerate(batchgen)

        batch_list = []

        for i, batch in iterable:
            Predictor._at_iter_begin(self, iter_num=i)

            if not batch_list and (n_batches - i) < batchsize:
                batchsize = n_batches - i
                logger.debug("Set Batchsize down to %d to avoid cutting "
                             "of the last batches" % batchsize)

            batch_list.append(batch)

            # if queue is full process queue:
            if batchsize is None or len(batch_list) >= batchsize:

                batch_dict = {}
                for _batch in batch_list:
                    for key, val in _batch.items():
                        if key in batch_dict.keys():
                            batch_dict[key].append(val)
                        else:
                            batch_dict[key] = [val]

                for key, val_list in batch_dict.items():
                    batch_dict[key] = np.concatenate(val_list)

                batch_dict = self._prepare_batch(batch_dict)
                preds = self.predict(batch_dict, already_prepared=True,
                                     **kwargs)

                # convert batchdict back to numpy (self.predict may convert it
                # to backend-specific tensor type) - no-op if already numpy
                batch_dict = self._convert_to_npy_fn(**batch_dict)[1]

                preds_batch = LookupConfig()
                # explicitly free memory of old lookup config
                gc.collect()
                preds_batch.update(batch_dict)
                preds_batch.update(preds)

                # calculate metrics for predicted batch
                _metric_vals = self.calc_metrics(preds_batch,
                                                 metrics=metrics,
                                                 metric_keys=metric_keys)

                self._at_iter_end(data_dict={**batch_dict, **preds_batch},
                                  metrics={"val_" + k: v
                                           for k, v in _metric_vals.items()},
                                  iter_num=i)

                yield preds, _metric_vals

                batch_list = []

        datamgr.batch_size = orig_batch_size
        datamgr.n_process_augmentation = orig_num_aug_processes

        return

    def predict_data_mgr_cache_metrics_only(self, datamgr, batchsize=None,
                                            metrics=None, metric_keys=None,
                                            verbose=False, **kwargs):
        """
        Defines a routine to predict data obtained from a batchgenerator and
        caches the metrics

        Parameters
        ----------
        datamgr : :class:`DataManager`
            Manager producing a generator holding the batches
        batchsize : int
            Artificial batchsize (sampling will be done with batchsize
            1 and sampled data will be stacked to match the artificial
            batchsize)(default: None)
        metrics : dict
            the metrics to calculate
        metric_keys : dict
            the ``batch_dict`` items to use for metric calculation
        verbose : bool
            whether to show a progress-bar or not, default: False
        kwargs :
            keyword arguments passed to :func:`prepare_batch_fn`

        Yields
        ------
        dict
            a dictionary containing all validation metrics (maybe empty)

        Notes
        -----
        This function stores each prediction temporarily for metric
        calculation; This results in a (typically) way lower memory
        consumption than :meth:`Predictor.predict_data_mgr_cache_all`,
        but still caches the metrics. If this is not desired, it is recommended
        to use :meth:`Predictor.predict_data_mgr` and iterate over the
        generator as this only produces per-batch metrics and predictions and
        does not cache anything by default

        """
        if metrics is None:
            metrics = {}
        yield from self.predict_data_mgr_cache(datamgr=datamgr,
                                               batchsize=batchsize,
                                               metrics=metrics,
                                               metric_keys=metric_keys,
                                               verbose=verbose,
                                               cache_preds=False, **kwargs)

        return

    def predict_data_mgr_cache_all(self, datamgr, batchsize=None, metrics=None,
                                   metric_keys=None, verbose=False, **kwargs):
        """
        Defines a routine to predict data obtained from a batchgenerator and
        caches all predictions and metrics (yields them in dicts)

        Parameters
        ----------
        datamgr : :class:`DataManager`
            Manager producing a generator holding the batches
        batchsize : int
            Artificial batchsize (sampling will be done with batchsize
            1 and sampled data will be stacked to match the artificial
            batchsize)(default: None)
        metrics : dict
            the metrics to calculate
        metric_keys : dict
            the ``batch_dict`` items to use for metric calculation
        verbose : bool
            whether to show a progress-bar or not, default: False
        kwargs :
            keyword arguments passed to :func:`prepare_batch_fn`

        Yields
        ------
        dict
            a dictionary containing all predictions;
        dict
            a dictionary containing all validation metrics (maybe empty)

        Warnings
        --------
        Since this function caches all predictions and metrics, this may result
        in huge memory consumption. If you are running out of memory, please
        have a look at :meth:`Predictor.predict_data_mgr_cache_metrics_only`
        or :meth:`Predictor.predict_data_mgr`

        """
        if metrics is None:
            metrics = {}
        yield from self.predict_data_mgr_cache(datamgr=datamgr,
                                               batchsize=batchsize,
                                               metrics=metrics,
                                               metric_keys=metric_keys,
                                               verbose=verbose,
                                               cache_preds=True, **kwargs)

        return

    def predict_data_mgr_cache(self, datamgr, batchsize=None, metrics=None,
                               metric_keys=None, verbose=False,
                               cache_preds=False, **kwargs):
        """
        Defines a routine to predict data obtained from a batchgenerator and
        caches all predictions and metrics (yields them in dicts)

        Parameters
        ----------
        datamgr : :class:`DataManager`
            Manager producing a generator holding the batches
        batchsize : int
            Artificial batchsize (sampling will be done with batchsize
            1 and sampled data will be stacked to match the artificial
            batchsize)(default: None)
        metrics : dict
            the metrics to calculate
        metric_keys : dict
            the ``batch_dict`` items to use for metric calculation
        verbose : bool
            whether to show a progress-bar or not, default: False
        cache_preds : bool
            whether to also cache predictions
        kwargs :
            keyword arguments passed to :func:`prepare_batch_fn`

        Yields
        ------
        dict
            a dictionary containing all validation metrics (maybe empty)
        dict
            a dictionary containing all predictions; If ``cache_preds=True``

        Warnings
        --------
        Since this function caches all metrics and may additionally cache all
        predictions (based on the argument ``cache_preds``), this may result
        in huge memory consumption. If you are running out of memory, please
        have a look at :meth:`Predictor.predict_data_mgr_cache_metrics_only`
        or :meth:`Predictor.predict_data_mgr` or consider setting
        ``cache_preds`` to ``False`` (if not done already)

        """

        if metrics is None:
            metrics = {}

        predictions_all, metric_vals = [], {k: [] for k in metrics.keys()}

        for preds, _metric_vals in self.predict_data_mgr(
                datamgr=datamgr,
                batchsize=batchsize,
                metrics=metrics,
                metric_keys=metric_keys,
                verbose=verbose,
                **kwargs):

            if cache_preds:
                predictions_all.append(preds)
            for k, v in _metric_vals.items():
                metric_vals[k].append(v)

        if cache_preds:
            # convert predictions from list of dicts to dict of lists
            new_predictions_all = {}

            # recursively convert all nested dicts
            for preds in predictions_all:
                new_predictions_all = self.__convert_dict(preds,
                                                          new_predictions_all)

            # concatenate lists to single arrays
            preds_all = self.__concatenate_dict_items(new_predictions_all)
        else:
            preds_all = {}

        for k, v in metric_vals.items():
            metric_vals[k] = np.array(v)

        if cache_preds:
            yield preds_all, metric_vals
        else:
            yield metric_vals

        return

    @staticmethod
    def __convert_dict(old_dict, new_dict):
        """
        Function to recursively convert dicts

        Parameters
        ----------
        old_dict : dict
            the old nested dict
        new_dict : dict
            the new nested dict

        Returns
        -------
        dict
            the updated new nested dict
        """
        for k, v in old_dict.items():

            # apply same function again on item if item is dict
            if isinstance(v, dict):
                if k not in new_dict:
                    new_dict[k] = {}

                new_dict[k] = Predictor.__convert_dict(v, new_dict[k])

            else:

                # check if v is scalar and convert to npy-array if
                # necessary.
                # Otherwise concatenation might fail
                if np.isscalar(v):
                    v = np.array(v)

                # check for zero-sized arrays and reshape if necessary.
                # Otherwise concatenation might fail
                if v.shape == ():
                    v = v.reshape(1)
                if k in new_dict:
                    new_dict[k].append(v)
                else:
                    new_dict[k] = [v]

        return new_dict

    @staticmethod
    def __concatenate_dict_items(dict_like: dict):
        """
        Function to recursively concatenate dict-items

        Parameters
        ----------
        dict_like : dict
            the (nested) dict, whoose items should be concatenated

        Returns
        -------

        """
        for k, v in dict_like.items():
            if isinstance(v, dict):
                v = Predictor.__concatenate_dict_items(v)
            else:
                v = np.concatenate(v)

            dict_like[k] = v

            return dict_like

    def __setattr__(self, key, value):
        """
        Set attributes and guard specific attributes after they have been set
        once

        Parameters
        ----------
        key : str
            the attributes name
        value : Any
            the value to set

        Raises
        ------
        PermissionError
            If attribute which should be set is guarded

        """

        # check if key has been set once
        if key in self.__KEYS_TO_GUARD and hasattr(self, key):
            raise PermissionError("%s should not be overwritten after "
                                  "it has been set once" % key)
        else:
            super().__setattr__(key, value)

    @staticmethod
    def calc_metrics(batch: LookupConfig, metrics=None, metric_keys=None):
        """
        Compute metrics

        Parameters
        ----------
        batch: LookupConfig
            dictionary containing the whole batch
            (including predictions)
        metrics: dict
            dict with metrics
        metric_keys : dict
            dict of tuples which contains hashables for specifying the items
            to use for calculating the respective metric.
            If not specified for a metric, the keys "pred" and "label"
            are used per default

        Returns
        -------
        dict
            dict with metric results
        """
        if metrics is None:
            metrics = {}
        if metric_keys is None:
            metric_keys = {k: ("label", "pred") for k in metrics.keys()}

        return {key: metric_fn(*[batch.nested_get(k)
                                 for k in metric_keys[key]])
                for key, metric_fn in metrics.items()}

<<<<<<< HEAD
    @staticmethod
    def tta(transforms: tuple = (), reduce_fn=None, inverse_transforms=()):
        """
        Decorator function to apply test-time augmentation during prediction

        Parameters
        ----------
        transforms : tuple
            a tuple of transforms to call on the ``data_dict`` for test-time
            augmentation. Each transform will be executed separately on a
            new data_dict.
        reduce_fn :
            function to reduce the ``tta_results``. The reduction should
            only be applied along axis 0, since the other dimensions must be
            retained (these are the output dimensions).

        inverse_transforms : tuple
            transforms to apply, if the transform has to be reverted before
            reducing (e.g. in Segmentation tasks)

        Returns
        -------
        function
            the decorated function

        """

        # use mean as default reduce function
        if reduce_fn is None:
            reduce_fn = partial(np.mean, axis=0)

        # add no transformation to transforms to also predict original data
        transforms = (None, *transforms)

        # check whether to transform back and add None to inverse transforms
        # if necessary
        if inverse_transforms:
            transform_back = True
            inverse_transforms = (None, *inverse_transforms)
        else:
            transform_back = False

        # decorates the actual function
        def decorate_fn(function):
            # wraps the actual function by iterating over the transforms
            def wrapper(data_dict, **kwargs):
                results = {}
                for idx, trafo in enumerate(transforms):
                    # apply transforms if possible

                    curr_data = copy.deepcopy(data_dict)
                    if trafo is not None:
                        curr_data = trafo(**curr_data)

                    _result = function(curr_data, **kwargs)

                    # check whether to transform back
                    if transform_back:
                        _inv_trafo = inverse_transforms[idx]
                        # check if trafo must be applied
                        if _inv_trafo is not None:
                            _result = _inv_trafo(**_result)

                    # add each item in current result dict to total results
                    # dict
                    for k, v in flatten_dict(_result).items():
                        if k in results:
                            results[k] += [v]
                        else:
                            results[k] = [v]

                # convert every value list inside the results dict to arrays
                # and apply the reduce function afterwards.
                for k, v in results.items():
                    results[k] = reduce_fn(np.array(v))

                return unflatten_dict(results)
            return wrapper
        return decorate_fn
=======
    def register_callback(self, callback: AbstractCallback):
        """
        Register Callback to Trainer

        Parameters
        ----------
        callback : :class:`AbstractCallback`
            the callback to register

        Raises
        ------
        AssertionError
            `callback` is not an instance of :class:`AbstractCallback` and has
            not both methods ['at_iter_begin', 'at_iter_end']

        """
        assertion_str = "Given callback is not valid; Must be instance of " \
                        "AbstractCallback or provide functions " \
                        "'at_iter_begin' and 'at_iter_end'"
        instance_check = isinstance(callback, AbstractCallback)
        attr_check_begin = hasattr(callback, "at_iter_begin")
        attr_check_end = hasattr(callback, "at_iter_end")
        attr_check_both = attr_check_begin and attr_check_end

        assert instance_check or attr_check_both, assertion_str

        self._callbacks.append(callback)
>>>>>>> cd3ad277
<|MERGE_RESOLUTION|>--- conflicted
+++ resolved
@@ -7,14 +7,11 @@
 
 from delira.data_loading import DataManager
 from delira.training.utils import convert_to_numpy_identity
-<<<<<<< HEAD
+
 from delira.utils.config import LookupConfig
 from delira.utils.misc import flatten_dict, unflatten_dict
-=======
-from ..utils.config import LookupConfig
 
 from delira.training.callbacks import AbstractCallback
->>>>>>> cd3ad277
 
 logger = logging.getLogger(__name__)
 
@@ -36,12 +33,10 @@
             self, model, key_mapping: dict,
             convert_batch_to_npy_fn=convert_to_numpy_identity,
             prepare_batch_fn=lambda x: x,
-<<<<<<< HEAD
             tta_transforms: tuple = (), tta_reduce_fn=None,
-            tta_inverse_transforms: tuple = (), **kwargs):
-=======
+            tta_inverse_transforms: tuple = (), 
             callbacks=None, **kwargs):
->>>>>>> cd3ad277
+
         """
 
         Parameters
@@ -61,7 +56,6 @@
             function converting a batch-tensor to the framework specific
             tensor-type and pushing it to correct device, default: identity
             function
-<<<<<<< HEAD
         tta_transforms : tuple
             a tuple of transforms to call on the ``data_dict`` for test-time
             augmentation. Each transform will be executed separately on a
@@ -71,10 +65,8 @@
         tta_inverse_transforms : tuple
             transforms to apply, if the transform has to be reverted before
             reducing (e.g. in Segmentation tasks)
-=======
         callbacks : list
             initial callbacks to register
->>>>>>> cd3ad277
         **kwargs :
             additional keyword arguments
 
@@ -83,22 +75,16 @@
             callbacks = []
 
         self._setup(model, key_mapping, convert_batch_to_npy_fn,
-<<<<<<< HEAD
                     prepare_batch_fn, tta_transforms, tta_reduce_fn,
                     tta_inverse_transforms, **kwargs)
-=======
                     prepare_batch_fn, callbacks, **kwargs)
->>>>>>> cd3ad277
 
         self._tqdm_desc = "Test"
 
     def _setup(self, network, key_mapping, convert_batch_args_kwargs_to_npy_fn,
-<<<<<<< HEAD
                prepare_batch_fn, tta_transforms, tta_reduce_fn,
-               tta_inverse_transforms, **kwargs):
-=======
-               prepare_batch_fn, callbacks, **kwargs):
->>>>>>> cd3ad277
+               tta_inverse_transforms, callbacks, **kwargs):
+
         """
 
         Parameters
@@ -118,7 +104,6 @@
             function converting a batch-tensor to the framework specific
             tensor-type and pushing it to correct device, default: identity
             function
-<<<<<<< HEAD
         tta_transforms : tuple
             a tuple of transforms to call on the ``data_dict`` for test-time
             augmentation. Each transform will be executed separately on a
@@ -128,10 +113,8 @@
         tta_inverse_transforms : tuple
             transforms to apply, if the transform has to be reverted before
             reducing (e.g. in Segmentation tasks)
-=======
         callbacks : list
             initial callbacks to register
->>>>>>> cd3ad277
 
         """
 
@@ -139,7 +122,6 @@
         self.key_mapping = key_mapping
         self._convert_to_npy_fn = convert_batch_args_kwargs_to_npy_fn
         self._prepare_batch = prepare_batch_fn
-<<<<<<< HEAD
         self._tta_transforms = tta_transforms
         self._tta_reduce_fn = tta_reduce_fn
 
@@ -148,12 +130,10 @@
         if tta_inverse_transforms:
             assert len(tta_inverse_transforms) == len(tta_transforms)
         self._tta_inverse_transforms = tta_inverse_transforms
-=======
         self._callbacks = []
 
         for cb in callbacks:
             self.register_callback(cb)
->>>>>>> cd3ad277
 
     def __call__(self, data: dict, **kwargs):
         """
@@ -195,7 +175,6 @@
             predicted data
 
         """
-<<<<<<< HEAD
         # wrap into internal function to decorate it with tta decorator
         @self.tta(self._tta_transforms, self._tta_reduce_fn,
                   self._tta_inverse_transforms)
@@ -234,8 +213,6 @@
                 **pred
             )[1]
 
-        return _predict(data, **kwargs)
-=======
         if not already_prepared:
             data = self._prepare_batch(data, **kwargs)
 
@@ -252,7 +229,6 @@
         return self._convert_to_npy_fn(
             **pred
         )[1]
->>>>>>> cd3ad277
 
     def _at_iter_begin(self, iter_num, **kwargs):
         """
@@ -742,7 +718,6 @@
                                  for k in metric_keys[key]])
                 for key, metric_fn in metrics.items()}
 
-<<<<<<< HEAD
     @staticmethod
     def tta(transforms: tuple = (), reduce_fn=None, inverse_transforms=()):
         """
@@ -822,7 +797,7 @@
                 return unflatten_dict(results)
             return wrapper
         return decorate_fn
-=======
+
     def register_callback(self, callback: AbstractCallback):
         """
         Register Callback to Trainer
@@ -849,5 +824,4 @@
 
         assert instance_check or attr_check_both, assertion_str
 
-        self._callbacks.append(callback)
->>>>>>> cd3ad277
+        self._callbacks.append(callback)