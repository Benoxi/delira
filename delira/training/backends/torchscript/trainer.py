import logging

from delira.io.torch import load_checkpoint_torchscript, \
    save_checkpoint_torchscript
from delira.models.backends.torchscript import AbstractTorchScriptNetwork

from delira.training.base_trainer import BaseNetworkTrainer
from delira.training.backends.torch.trainer import PyTorchNetworkTrainer

from delira.training.backends.torch.utils import convert_to_numpy
from delira.training.backends.torch.utils import create_optims_default

from delira.training.callbacks.logging_callback import DefaultLoggingCallback


logger = logging.getLogger(__name__)


class TorchScriptNetworkTrainer(PyTorchNetworkTrainer):
    def __init__(self,
                 network: AbstractTorchScriptNetwork,
                 save_path: str,
                 key_mapping,
                 losses=None,
                 optimizer_cls=None,
                 optimizer_params=None,
                 metrics=None,
                 lr_scheduler_cls=None,
                 lr_scheduler_params=None,
                 gpu_ids=None,
                 save_freq=1,
                 optim_fn=create_optims_default,
                 logging_type="tensorboardx",
                 logging_kwargs=None,
                 fold=0,
                 callbacks=None,
                 start_epoch=1,
                 metric_keys=None,
                 convert_batch_to_npy_fn=convert_to_numpy,
                 criterions=None,
                 val_freq=1,
<<<<<<< HEAD
                 tta_transforms=(),
                 tta_reduce_fn=None,
                 tta_inverse_transforms=(),
=======
                 logging_callback_cls=DefaultLoggingCallback,
                 logging_frequencies=None,
                 logging_reduce_types=None,
>>>>>>> cd3ad277
                 **kwargs):
        """

        Parameters
        ----------
        network : :class:`AbstractPyTorchJITNetwork`
            the network to train
        save_path : str
            path to save networks to
        key_mapping : dict
            a dictionary containing the mapping from the ``data_dict`` to
            the actual model's inputs.
            E.g. if a model accepts one input named 'x' and the data_dict
            contains one entry named 'data' this argument would have to
            be ``{'x': 'data'}``
        losses : dict
            dictionary containing the training losses
        optimizer_cls : subclass of tf.train.Optimizer
            optimizer class implementing the optimization algorithm of
            choice
        optimizer_params : dict
            keyword arguments passed to optimizer during construction
        metrics : dict, optional
            metrics, which will be evaluated during train and validation phase
            (should work on numpy arrays)
        lr_scheduler_cls : Any
            learning rate schedule class: must implement step() method
        lr_scheduler_params : dict
            keyword arguments passed to lr scheduler during construction
        gpu_ids : list
            list containing ids of GPUs to use; if empty: use cpu instead
            Currently ``torch.jit`` only supports single GPU-Training,
            thus only the first GPU will be used if multiple GPUs are
            passed
        save_freq : int
            integer specifying how often to save the current model's state.
            State is saved every state_freq epochs
        optim_fn : function
            creates a dictionary containing all necessary optimizers
        logging_type : str or callable
            the type of logging. If string: it must be one of
            ["visdom", "tensorboardx"]
            If callable: it must be a logging handler class
        logging_kwargs : dict
            dictionary containing all logging keyword arguments
        logging_callback_cls : class
            the callback class to create and register for logging
        logging_frequencies : int or dict
            specifies how often to log for each key.
            If int: integer will be applied to all valid keys
            if dict: should contain a frequency per valid key. Missing keys
                will be filled with a frequency of 1 (log every time)
            None is equal to empty dict here.
        logging_reduce_types : str of FunctionType or dict
            if str:
                specifies the reduction type to use. Valid types are
                'last' | 'first' | 'mean' | 'median' | 'max' | 'min'.
                The given type will be mapped to all valid keys.
            if FunctionType:
                specifies the actual reduction function. Will be applied
                for all keys.
            if dict: should contain pairs of valid logging keys and either
                str or FunctionType. Specifies the logging value per key.
                Missing keys will be filles with a default value of 'last'.
                Valid types for strings are
                'last' | 'first' | 'mean' | 'median' | 'max' | 'min'.
        fold : int
            current cross validation fold (0 per default)
        callbacks : list
            initial callbacks to register
        start_epoch : int
            epoch to start training at
        metric_keys : dict
            dict specifying which batch_dict entry to use for which metric
            as target; default: None, which will result in key "label" for
            all metrics
        convert_batch_to_npy_fn : type, optional
            function converting a batch-tensor to numpy, per default this
            is a function, which detaches the tensor, moves it to cpu and
            then calls ``.numpy()`` on it
        mixed_precision : bool
            whether to use mixed precision or not (False per default)
        mixed_precision_kwargs : dict
            additional keyword arguments for mixed precision
        val_freq : int
            validation frequency specifying how often to validate the
            trained
            model (a value of 1 denotes validating every epoch,
            a value of 2 denotes validating every second epoch etc.);
            defaults to 1
        tta_transforms : tuple
            a tuple of transforms to call on the ``data_dict`` for test-time
            augmentation. Each transform will be executed separately on a
            new data_dict.
        tta_reduce_fn :
            function to reduce the tta_results along the newly added axis.
        tta_inverse_transforms : tuple
            transforms to apply, if the transform has to be reverted before
            reducing (e.g. in Segmentation tasks)
        **kwargs :
            additional keyword arguments

        """

        if callbacks is None:
            callbacks = []
        if logging_kwargs is None:
            logging_kwargs = {}
        if gpu_ids is None:
            gpu_ids = []
        if lr_scheduler_params is None:
            lr_scheduler_params = {}
        if metrics is None:
            metrics = {}
        if optimizer_params is None:
            optimizer_params = {}

        if len(gpu_ids) > 1:
            # only use first GPU due to
            # https://github.com/pytorch/pytorch/issues/15421
            gpu_ids = [gpu_ids[0]]
            logging.warning("Multiple GPUs specified. Torch JIT currently "
                            "supports only single-GPU training. "
                            "Switching to use only the first GPU "
                            "for now...")

        super().__init__(network=network,
                         save_path=save_path,
                         losses=losses,
                         optimizer_cls=optimizer_cls,
                         optimizer_params=optimizer_params,
                         metrics=metrics,
                         lr_scheduler_cls=lr_scheduler_cls,
                         lr_scheduler_params=lr_scheduler_params,
                         gpu_ids=gpu_ids,
                         save_freq=save_freq,
                         optim_fn=optim_fn,
                         key_mapping=key_mapping,
                         logging_type=logging_type,
                         logging_kwargs=logging_kwargs,
                         logging_callback_cls=logging_callback_cls,
                         logging_frequencies=logging_frequencies,
                         logging_reduce_types=logging_reduce_types,
                         fold=fold,
                         callbacks=callbacks,
                         start_epoch=start_epoch,
                         metric_keys=metric_keys,
                         convert_batch_to_npy_fn=convert_batch_to_npy_fn,
<<<<<<< HEAD
                         mixed_precision=False, mixed_precision_kwargs={},
                         criterions=criterions, val_freq=val_freq,
                         tta_transforms=tta_transforms,
                         tta_reduce_fn=tta_reduce_fn,
                         tta_inverse_transforms=tta_inverse_transforms,
=======
                         val_freq=val_freq,
                         mixed_precision=False,
                         mixed_precision_kwargs={},
>>>>>>> cd3ad277
                         **kwargs
                         )

    def save_state(self, file_name, epoch, **kwargs):
        """
        saves the current state via
        :func:`delira.io.torch.save_checkpoint_jit`

        Parameters
        ----------
        file_name : str
            filename to save the state to
        epoch : int
            current epoch (will be saved for mapping back)
        **kwargs :
            keyword arguments

        """
        if file_name.endswith(".ptj"):
            file_name = file_name.rsplit(".", 1)[0]

        save_checkpoint_torchscript(file_name, self.module,
                                    self.optimizers, **kwargs)

    @staticmethod
    def load_state(file_name, **kwargs):
        """
        Loads the new state from file via
        :func:`delira.io.torch.load_checkpoint:jit`

        Parameters
        ----------
        file_name : str
            the file to load the state from
        **kwargs : keyword arguments

        Returns
        -------
        dict
            new state

        """
        return load_checkpoint_torchscript(file_name, **kwargs)

    def _update_state(self, new_state):
        """
        Update the state from a given new state

        Parameters
        ----------
        new_state : dict
            new state to update internal state from

        Returns
        -------
        :class:`TorchScriptNetworkTrainer`
            the trainer with a modified state

        """
        if "model" in new_state:
            self.module = new_state.pop("model").to(self.input_device)

        return super()._update_state(new_state)

    @staticmethod
    def _search_for_prev_state(path, extensions=None):
        """
        Helper function to search in a given path for previous epoch states
        (indicated by extensions)

        Parameters
        ----------
        path : str
            the path to search in
        extensions : list
            list of strings containing valid file extensions for checkpoint
            files

        Returns
        -------
        str
            the file containing the latest checkpoint (if available)
        None
            if no latst checkpoint was found
        int
            the latest epoch (1 if no checkpoint was found)

        """
        if extensions is None:
            extensions = [".model.ptj"]
        return BaseNetworkTrainer._search_for_prev_state(path, extensions)<|MERGE_RESOLUTION|>--- conflicted
+++ resolved
@@ -39,15 +39,12 @@
                  convert_batch_to_npy_fn=convert_to_numpy,
                  criterions=None,
                  val_freq=1,
-<<<<<<< HEAD
                  tta_transforms=(),
                  tta_reduce_fn=None,
                  tta_inverse_transforms=(),
-=======
                  logging_callback_cls=DefaultLoggingCallback,
                  logging_frequencies=None,
                  logging_reduce_types=None,
->>>>>>> cd3ad277
                  **kwargs):
         """
 
@@ -196,17 +193,12 @@
                          start_epoch=start_epoch,
                          metric_keys=metric_keys,
                          convert_batch_to_npy_fn=convert_batch_to_npy_fn,
-<<<<<<< HEAD
                          mixed_precision=False, mixed_precision_kwargs={},
                          criterions=criterions, val_freq=val_freq,
                          tta_transforms=tta_transforms,
                          tta_reduce_fn=tta_reduce_fn,
                          tta_inverse_transforms=tta_inverse_transforms,
-=======
                          val_freq=val_freq,
-                         mixed_precision=False,
-                         mixed_precision_kwargs={},
->>>>>>> cd3ad277
                          **kwargs
                          )
 
