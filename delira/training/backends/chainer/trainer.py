from delira.training.backends.chainer.utils import convert_to_numpy
from delira.training.backends.chainer.utils import create_optims_default
from delira.training.callbacks.logging_callback import DefaultLoggingCallback
from delira.io.chainer import load_checkpoint, save_checkpoint
from delira.models.backends.chainer import AbstractChainerNetwork, \
    DataParallelChainerNetwork, \
    DataParallelChainerOptimizer
from delira.training.base_trainer import BaseNetworkTrainer
import chainer
from batchgenerators.dataloading import MultiThreadedAugmenter
import os
import logging
from functools import partial
logger = logging.getLogger(__name__)


class ChainerNetworkTrainer(BaseNetworkTrainer):
    """
    Train and Validate a Network

    See Also
    --------
    :class:`AbstractNetwork`

    """

    def __init__(self,
                 network: AbstractChainerNetwork,
                 save_path: str,
                 key_mapping,
                 losses=None,
                 optimizer_cls=None,
                 optimizer_params=None,
                 metrics=None,
                 lr_scheduler_cls=None,
                 lr_scheduler_params=None,
                 gpu_ids=None,
                 save_freq=1,
                 optim_fn=create_optims_default,
                 logging_type="tensorboardx",
                 logging_kwargs=None,
                 logging_callback_cls=DefaultLoggingCallback,
                 logging_frequencies=None,
                 logging_reduce_types=None,
                 fold=0,
                 callbacks=None,
                 start_epoch=1,
                 metric_keys=None,
                 convert_batch_to_npy_fn=convert_to_numpy,
                 mixed_precision=False,
                 val_freq=1,
                 tta_transforms=(),
                 tta_reduce_fn=None,
                 tta_inverse_transforms=(),
                 ** kwargs):
        """

        Parameters
        ----------
        network : :class:`AbstractChainerNetwork`
            the network to train
        save_path : str
            path to save networks to
        key_mapping : dict
            a dictionary containing the mapping from the ``data_dict`` to
            the actual model's inputs.
            E.g. if a model accepts one input named 'x' and the data_dict
            contains one entry named 'data' this argument would have to
            be ``{'x': 'data'}``
        losses : dict
            dictionary containing the training losses
        optimizer_cls : subclass of chainer.Optimizer
            optimizer class implementing the optimization algorithm of
            choice
        optimizer_params : dict
            keyword arguments passed to optimizer during construction
        metrics : dict, optional
            metrics, which will be evaluated during train and validation phase
            (should work on numpy arrays)
        lr_scheduler_cls : Any
            learning rate schedule class: must implement step() method
        lr_scheduler_params : dict
            keyword arguments passed to lr scheduler during construction
        gpu_ids : list
            list containing ids of GPUs to use; if empty: use cpu instead
        save_freq : int
            integer specifying how often to save the current model's state.
            State is saved every state_freq epochs
        optim_fn : function
            creates a dictionary containing all necessary optimizers
        logging_type : str or callable
            the type of logging. If string: it must be one of
            ["visdom", "tensorboardx"]
            If callable: it must be a logging handler class
        logging_kwargs : dict
            dictionary containing all logging keyword arguments
        logging_callback_cls : class
            the callback class to create and register for logging
        logging_frequencies : int or dict
            specifies how often to log for each key.
            If int: integer will be applied to all valid keys
            if dict: should contain a frequency per valid key. Missing keys
                will be filled with a frequency of 1 (log every time)
            None is equal to empty dict here.
        logging_reduce_types : str of FunctionType or dict
            if str:
                specifies the reduction type to use. Valid types are
                'last' | 'first' | 'mean' | 'median' | 'max' | 'min'.
                The given type will be mapped to all valid keys.
            if FunctionType:
                specifies the actual reduction function. Will be applied
                for all keys.
            if dict: should contain pairs of valid logging keys and either
                str or FunctionType. Specifies the logging value per key.
                Missing keys will be filles with a default value of 'last'.
                Valid types for strings are
                'last' | 'first' | 'mean' | 'median' | 'max' | 'min'.
        fold : int
            current cross validation fold (0 per default)
        callbacks : list
            initial callbacks to register
        start_epoch : int
            epoch to start training at
        metric_keys : dict
            dict specifying which batch_dict entry to use for which metric
            as target; default: None, which will result in key "label" for
            all metrics
        convert_batch_to_npy_fn : type, optional
            function converting a batch-tensor to numpy, per default this
            is a function, which detaches the tensor, moves it to cpu and
            then calls ``.array`` on it
        mixed_precision : bool
            whether to use mixed precision or not (False per default)
        val_freq : int
            validation frequency specifying how often to validate the
            trained model (a value of 1 denotes validating every epoch,
            a value of 2 denotes validating every second epoch etc.);
            defaults to 1
        tta_transforms : tuple
            a tuple of transforms to call on the ``data_dict`` for test-time
            augmentation. Each transform will be executed separately on a
            new data_dict.
        tta_reduce_fn :
            function to reduce the tta_results along the newly added axis.
        tta_inverse_transforms : tuple
            transforms to apply, if the transform has to be reverted before
            reducing (e.g. in Segmentation tasks)
        **kwargs :
            additional keyword arguments

        """

        # prevent mutable defaults
        if callbacks is None:
            callbacks = []
        if logging_kwargs is None:
            logging_kwargs = {}
        if gpu_ids is None:
            gpu_ids = []
        if lr_scheduler_params is None:
            lr_scheduler_params = {}
        if metrics is None:
            metrics = {}
        if optimizer_params is None:
            optimizer_params = {}

        super().__init__(network=network,
                         save_path=save_path,
                         losses=losses,
                         optimizer_cls=optimizer_cls,
                         optimizer_params=optimizer_params,
                         metrics=metrics,
                         lr_scheduler_cls=lr_scheduler_cls,
                         lr_scheduler_params=lr_scheduler_params,
                         gpu_ids=gpu_ids,
                         save_freq=save_freq,
                         optim_fn=optim_fn,
                         key_mapping=key_mapping,
                         logging_type=logging_type,
                         logging_kwargs=logging_kwargs,
                         logging_callback_cls=logging_callback_cls,
                         logging_frequencies=logging_frequencies,
                         logging_reduce_types=logging_reduce_types,
                         fold=fold,
                         callbacks=callbacks,
                         start_epoch=start_epoch,
                         metric_keys=metric_keys,
                         convert_batch_to_npy_fn=convert_batch_to_npy_fn,
                         val_freq=val_freq,
                         **kwargs
                         )

        self._setup(network, optim_fn, optimizer_cls, optimizer_params,
                    lr_scheduler_cls, lr_scheduler_params, gpu_ids,
                    key_mapping, convert_batch_to_npy_fn,
<<<<<<< HEAD
                    mixed_precision, tta_transforms, tta_reduce_fn,
                    tta_inverse_transforms)
=======
                    mixed_precision, callbacks)
>>>>>>> cd3ad277

        for key, val in kwargs.items():
            setattr(self, key, val)

    def _setup(self, network, optim_fn, optimizer_cls, optimizer_params,
               lr_scheduler_cls, lr_scheduler_params, gpu_ids,
               key_mapping, convert_batch_to_npy_fn, mixed_precision,
<<<<<<< HEAD
               tta_transforms, tta_reduce_fn, tta_inverse_transforms):
=======
               callbacks):
>>>>>>> cd3ad277
        """
        Defines the Trainers Setup

        Parameters
        ----------
        network : :class:`AbstractChainerNetwork`
            the network to train
        optim_fn : function
            creates a dictionary containing all necessary optimizers
        optimizer_cls : subclass of torch.optim.Optimizer
            optimizer class implementing the optimization algorithm of
            choice
        optimizer_params : dict
        lr_scheduler_cls : Any
            learning rate schedule class: must implement step() method
        lr_scheduler_params : dict
            keyword arguments passed to lr scheduler during construction
        gpu_ids : list
            list containing ids of GPUs to use; if empty: use cpu instead
        convert_batch_to_npy_fn : type
            function converting a batch-tensor to numpy
        mixed_precision : bool
            whether to use mixed precision or not (False per default)
<<<<<<< HEAD
        tta_transforms : tuple
            a tuple of transforms to call on the ``data_dict`` for test-time
            augmentation. Each transform will be executed separately on a
            new data_dict.
        tta_reduce_fn :
            function to reduce the tta_results along the newly added axis.
        tta_inverse_transforms : tuple
            transforms to apply, if the transform has to be reverted before
            reducing (e.g. in Segmentation tasks)
=======
        callbacks : list
            initial callbacks to register
>>>>>>> cd3ad277

        """

        self.optimizers = optim_fn(network, optimizer_cls,
                                   **optimizer_params)

        super()._setup(network, None, lr_scheduler_params,
                       gpu_ids, key_mapping, convert_batch_to_npy_fn,
<<<<<<< HEAD
                       network.prepare_batch, tta_transforms, tta_reduce_fn,
                       tta_inverse_transforms)
=======
                       network.prepare_batch, callbacks)
>>>>>>> cd3ad277

        if mixed_precision:
            # enable chainer mixed precision globally
            chainer.global_config.dtype = chainer.mixed16

        # Load latest epoch file if available
        if os.path.isdir(self.save_path):
            latest_state_path, latest_epoch = self._search_for_prev_state(
                self.save_path)

            if latest_state_path is not None:

                # if pth file does not exist, load pt file instead
                if not os.path.isfile(latest_state_path):
                    latest_state_path = latest_state_path[:-1]

                logger.info("Attempting to load state from previous \
                            training from %s" % latest_state_path)

                self.update_state(latest_state_path)
                self.start_epoch = latest_epoch

        if chainer.chainerx.is_available():
            gpu_device_prefix = "cuda:"
            cpu_device_prefix = "native"
        else:
            gpu_device_prefix = "@cupy:"
            cpu_device_prefix = "@numpy"

        if gpu_ids:
            try:
                if chainer.cuda.check_cuda_available():
                    self.use_gpu = True
                    if len(gpu_ids) > 1:
                        # use GPU 0 as default input GPU

                        self.input_device = chainer.get_device(
                            gpu_device_prefix + str(gpu_ids[0]))

                        # Train on multiple GPUs and use GPU 0 as output
                        # device
                        self.module = DataParallelChainerNetwork(
                            self.module.to_device("@numpy"),
                            devices=[chainer.get_device(
                                gpu_device_prefix + str(_id))
                                for _id in gpu_ids])

                        # ToDo: Creating Multiple DataParallelOptimizers is
                        #  kinda tricky right now, since we need to add the
                        #  class itself to the parameters and use
                        #  DataParallelOptimizer as optimizer class.
                        #  Should look for other possibility,
                        #  but currently I don't know any
                        self.optimizers = optim_fn(
                            DataParallelChainerOptimizer,
                            {**optimizer_params,
                             "optim_cls": optimizer_cls})

                        self.output_device = chainer.get_device(
                            gpu_device_prefix + str(gpu_ids[0]))
                    else:
                        # use the only available GPU as input device
                        self.input_device = chainer.get_device(
                            cpu_device_prefix)
                        self.module = self.module.to_device(
                            self.input_device)

                        # use GPU 0 as output device as output device
                        self.output_device = chainer.get_device(
                            cpu_device_prefix)
                else:
                    # cuda unavailable -> no GPU support
                    self.use_gpu = False
                    self.input_device = chainer.get_device(
                        cpu_device_prefix)
                    self.output_device = chainer.get_device(
                        cpu_device_prefix)
                    self.module = self.module.to_device(self.input_device)

            # thrown if Cupy is unavailable -> no GPU support
            except RuntimeError as e:
                logging.exception(e)
                self.use_gpu = False
                self.input_device = chainer.get_device(cpu_device_prefix)
                self.output_device = chainer.get_device(cpu_device_prefix)
                self.module = self.module.to_device(self.input_device)

        # no gpu indices given
        else:
            self.use_gpu = False
            self.input_device = chainer.get_device(cpu_device_prefix)
            self.output_device = chainer.get_device(cpu_device_prefix)
            self.module = self.module.to_device(self.input_device)

        self._prepare_batch = partial(
            self._prepare_batch, input_device=self.input_device,
            output_device=self.output_device)

    def _at_training_begin(self, *args, **kwargs):
        """
        Defines behaviour at beginning of training

        Parameters
        ----------
        *args :
            positional arguments
        **kwargs :
            keyword arguments

        """
        for cbck in self._callbacks:
            self._update_state(cbck.at_training_begin(self, *args, **kwargs))

        self.save_state(os.path.join(
            self.save_path, "checkpoint_epoch_%d" % self.start_epoch),
            self.start_epoch)

    def _at_training_end(self, *args, **kwargs):
        """
        Defines Behaviour at end of training: Loads best model if
        available

        Returns
        -------
        :class:`AbstractPyTorchNetwork`
            best network

        """
        if os.path.isfile(os.path.join(self.save_path,
                                       'checkpoint_best.chain')):

            # load best model and return it
            self.update_state(os.path.join(self.save_path,
                                           'checkpoint_best.chain'))

        return super()._at_training_end(*args, **kwargs)

    def _at_epoch_end(self, metrics_val, val_score_key, epoch, is_best,
                      **kwargs):
        """
        Defines behaviour at beginning of each epoch: Executes all
        callbacks's `at_epoch_end` method and saves current state if
        necessary

        Parameters
        ----------
        metrics_val : dict
            validation metrics
        val_score_key : str
            validation score key
        epoch : int
            current epoch
        num_epochs : int
            total number of epochs
        is_best : bool
            whether current model is best one so far
        **kwargs :
            keyword arguments

        """

        for cb in self._callbacks:

            self._update_state(cb.at_epoch_end(self,
                                               val_metrics=metrics_val,
                                               val_score_key=val_score_key,
                                               curr_epoch=epoch))

        if epoch % self.save_freq == 0:
            self.save_state(
                os.path.join(
                    self.save_path,
                    "checkpoint_epoch_%d.chain" %
                    epoch),
                epoch)

        if is_best:
            self.save_state(os.path.join(self.save_path,
                                         "checkpoint_best.chain"),
                            epoch)

    def _train_single_epoch(self, batchgen: MultiThreadedAugmenter, epoch,
                            verbose=False):
        """
        Trains the network a single epoch

        Parameters
        ----------
        batchgen : MultiThreadedAugmenter
            Generator yielding the training batches
        epoch : int
            current epoch

        """

        chainer.global_config.train = True

        return super()._train_single_epoch(batchgen, epoch,
                                           verbose=verbose)

    def predict_data_mgr(self, datamgr, batchsize=None, metrics={},
                         metric_keys={}, verbose=False, **kwargs):
        """
        Defines a routine to predict data obtained from a batchgenerator

        Parameters
        ----------
        datamgr : :class:`DataManager`
            Manager producing a generator holding the batches
        batchsize : int
            Artificial batchsize (sampling will be done with batchsize
            1 and sampled data will be stacked to match the artificial
            batchsize)(default: None)
        metrics : dict
            the metrics to calculate
        metric_keys : dict
            the ``batch_dict`` items to use for metric calculation
        verbose : bool
            whether to show a progress-bar or not, default: False
        **kwargs :
            additional keyword arguments

        Returns
        -------
        dict
            predictions
        dict
            calculated metrics

        """
        chainer.global_config.train = False

        return super().predict_data_mgr(datamgr, batchsize, metrics,
                                        metric_keys, verbose, **kwargs)

    def save_state(self, file_name, epoch, **kwargs):
        """
        saves the current state via
        :func:`delira.io.chainer.save_checkpoint`

        Parameters
        ----------
        file_name : str
            filename to save the state to
        epoch : int
            current epoch (will be saved for mapping back)
        *args :
            positional arguments
        **kwargs :
            keyword arguments

        """
        if not file_name.endswith(".chain"):
            file_name = file_name + ".chain"
        save_checkpoint(file_name, self.module, self.optimizers,
                        **kwargs)

    @staticmethod
    def load_state(file_name, **kwargs):
        """
        Loads the new state from file via
        :func:`delira.io.chainer.load_checkpoint`

        Parameters
        ----------
        file_name : str
            the file to load the state from
        **kwargs : keyword arguments

        Returns
        -------
        dict
            new state

        """

        if not file_name.endswith(".chain"):
            file_name = file_name + ".chain"

        return load_checkpoint(file_name, **kwargs)

    def update_state(self, file_name, *args, **kwargs):
        """
        Update internal state from a loaded state

        Parameters
        ----------
        file_name : str
            file containing the new state to load
        *args :
            positional arguments
        **kwargs :
            keyword arguments

        Returns
        -------
        :class:`BaseNetworkTrainer`
            the trainer with a modified state

        """
        self._update_state(self.load_state(file_name,
                                           old_state={
                                               "model": self.module,
                                               "optimizers": self.optimizers},
                                           **kwargs))

    def _update_state(self, new_state):
        """
        Update the state from a given new state

        Parameters
        ----------
        new_state : dict
            new state to update internal state from

        Returns
        -------
        :class:`ChainerNetworkTrainer`
            the trainer with a modified state

        """

        if "model" in new_state:
            self.module = new_state.pop("model")

        if "optimizers" in new_state and new_state["optimizers"]:
            self.optimizers = new_state.pop("optimizers")

        if "epoch" in new_state:
            self.start_epoch = new_state.pop("epoch")

        return super()._update_state(new_state)

    @staticmethod
    def _search_for_prev_state(path, extensions=None):
        """
        Helper function to search in a given path for previous epoch states
        (indicated by extensions)

        Parameters
        ----------
        path : str
            the path to search in
        extensions : list
            list of strings containing valid file extensions for checkpoint
            files

        Returns
        -------
        str
            the file containing the latest checkpoint (if available)
        None
            if no latest checkpoint was found
        int
            the latest epoch (1 if no checkpoint was found)

        """
        if extensions is None:
            extensions = [".chain"]
        return BaseNetworkTrainer._search_for_prev_state(path, extensions)<|MERGE_RESOLUTION|>--- conflicted
+++ resolved
@@ -193,12 +193,8 @@
         self._setup(network, optim_fn, optimizer_cls, optimizer_params,
                     lr_scheduler_cls, lr_scheduler_params, gpu_ids,
                     key_mapping, convert_batch_to_npy_fn,
-<<<<<<< HEAD
                     mixed_precision, tta_transforms, tta_reduce_fn,
-                    tta_inverse_transforms)
-=======
-                    mixed_precision, callbacks)
->>>>>>> cd3ad277
+                    tta_inverse_transforms, callbacks)
 
         for key, val in kwargs.items():
             setattr(self, key, val)
@@ -206,11 +202,8 @@
     def _setup(self, network, optim_fn, optimizer_cls, optimizer_params,
                lr_scheduler_cls, lr_scheduler_params, gpu_ids,
                key_mapping, convert_batch_to_npy_fn, mixed_precision,
-<<<<<<< HEAD
-               tta_transforms, tta_reduce_fn, tta_inverse_transforms):
-=======
-               callbacks):
->>>>>>> cd3ad277
+               tta_transforms, tta_reduce_fn, tta_inverse_transforms, callbacks):
+
         """
         Defines the Trainers Setup
 
@@ -234,7 +227,6 @@
             function converting a batch-tensor to numpy
         mixed_precision : bool
             whether to use mixed precision or not (False per default)
-<<<<<<< HEAD
         tta_transforms : tuple
             a tuple of transforms to call on the ``data_dict`` for test-time
             augmentation. Each transform will be executed separately on a
@@ -244,10 +236,8 @@
         tta_inverse_transforms : tuple
             transforms to apply, if the transform has to be reverted before
             reducing (e.g. in Segmentation tasks)
-=======
         callbacks : list
             initial callbacks to register
->>>>>>> cd3ad277
 
         """
 
@@ -256,12 +246,8 @@
 
         super()._setup(network, None, lr_scheduler_params,
                        gpu_ids, key_mapping, convert_batch_to_npy_fn,
-<<<<<<< HEAD
                        network.prepare_batch, tta_transforms, tta_reduce_fn,
-                       tta_inverse_transforms)
-=======
-                       network.prepare_batch, callbacks)
->>>>>>> cd3ad277
+                       tta_inverse_transforms, callbacks)
 
         if mixed_precision:
             # enable chainer mixed precision globally
