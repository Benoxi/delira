--- conflicted
+++ resolved
@@ -222,9 +222,6 @@
             self.save_path, "checkpoint_epoch_%d" % self.start_epoch),
             self.start_epoch)
 
-<<<<<<< HEAD
-    def _get_classes_if_necessary(self, dmgr: DataManager, verbose,
-=======
     def _at_training_end(self, *args, **kwargs):
         """
         Defines Behaviour at end of training: Loads best model if
@@ -285,8 +282,7 @@
                                          "checkpoint_best.pkl"),
                             epoch)
 
-    def _get_classes_if_necessary(self, dmgr: BaseDataManager, verbose,
->>>>>>> 024a4028
+    def _get_classes_if_necessary(self, dmgr: DataManager, verbose,
                                   label_key=None):
         """
         Checks if available classes have to be collected before starting
