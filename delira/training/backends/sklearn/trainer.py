from delira.training.backends.sklearn.utils import create_optims_default
from delira.training.utils import convert_to_numpy_identity as \
    convert_to_numpy
from delira.training.base_trainer import BaseNetworkTrainer
from delira.io.sklearn import save_checkpoint, load_checkpoint
from delira.models.backends.sklearn import SklearnEstimator
from delira.data_loading import DataManager
from delira.data_loading.sampler import RandomSamplerWithReplacement, \
    RandomSamplerNoReplacement
from delira.training.callbacks.logging_callback import DefaultLoggingCallback
import os
import logging
import numpy as np
from tqdm.auto import tqdm
from functools import partial

logger = logging.getLogger(__name__)


class SklearnEstimatorTrainer(BaseNetworkTrainer):
    """
    Train and Validate a ``sklearn`` estimator

    See Also
    --------
    :class:`SkLearnEstimator`

    """

    def __init__(self,
                 estimator: SklearnEstimator,
                 save_path: str,
                 key_mapping,
                 metrics=None,
                 save_freq=1,
                 logging_type="tensorboardx",
                 logging_kwargs=None,
                 logging_callback_cls=DefaultLoggingCallback,
                 logging_frequencies=None,
                 logging_reduce_types=None,
                 fold=0,
                 callbacks=None,
                 start_epoch=1,
                 metric_keys=None,
                 convert_batch_to_npy_fn=convert_to_numpy,
                 val_freq=1,
                 tta_transforms=(),
                 tta_reduce_fn=None,
                 tta_inverse_transforms=(),
                 ** kwargs):
        """

        Parameters
        ----------
        estimator : :class:`SklearnEstimator`
            the estimator to train
        save_path : str
            path to save networks to
        key_mapping : dict
            a dictionary containing the mapping from the ``data_dict`` to
            the actual model's inputs.
            E.g. if a model accepts one input named 'x' and the data_dict
            contains one entry named 'data' this argument would have to
            be ``{'x': 'data'}``
        metrics : dict, optional
            metrics, which will be evaluated during train and validation phase
            (should work on numpy arrays)
        save_freq : int
            integer specifying how often to save the current model's state.
            State is saved every state_freq epochs
        logging_type : str or callable
            the type of logging. If string: it must be one of
            ["visdom", "tensorboardx"]
            If callable: it must be a logging handler class
        logging_kwargs : dict
            dictionary containing all logging keyword arguments
        logging_callback_cls : class
            the callback class to create and register for logging
        logging_frequencies : int or dict
            specifies how often to log for each key.
            If int: integer will be applied to all valid keys
            if dict: should contain a frequency per valid key. Missing keys
                will be filled with a frequency of 1 (log every time)
            None is equal to empty dict here.
        logging_reduce_types : str of FunctionType or dict
            if str:
                specifies the reduction type to use. Valid types are
                'last' | 'first' | 'mean' | 'median' | 'max' | 'min'.
                The given type will be mapped to all valid keys.
            if FunctionType:
                specifies the actual reduction function. Will be applied
                for all keys.
            if dict: should contain pairs of valid logging keys and either
                str or FunctionType. Specifies the logging value per key.
                Missing keys will be filles with a default value of 'last'.
                Valid types for strings are
                'last' | 'first' | 'mean' | 'median' | 'max' | 'min'.
        fold : int
            current cross validation fold (0 per default)
        callbacks : list
            initial callbacks to register
        start_epoch : int
            epoch to start training at
        metric_keys : dict
            dict specifying which batch_dict entry to use for which metric as
            target; default: None, which will result in key "label" for all
            metrics
        convert_batch_to_npy_fn : type, optional
            function converting a batch-tensor to numpy, per default this is
            a function, returning the inputs without changing anything
        val_freq : int
            validation frequency specifying how often to validate the trained
            model (a value of 1 denotes validating every epoch,
            a value of 2 denotes validating every second epoch etc.);
            defaults to 1
        tta_transforms : tuple
            a tuple of transforms to call on the ``data_dict`` for test-time
            augmentation. Each transform will be executed separately on a
            new data_dict.
        tta_reduce_fn :
            function to reduce the tta_results along the newly added axis.
        tta_inverse_transforms : tuple
            transforms to apply, if the transform has to be reverted before
            reducing (e.g. in Segmentation tasks)
        **kwargs :
            additional keyword arguments

        """
        # prevent mutable defaults
        if callbacks is None:
            callbacks = []
        if logging_kwargs is None:
            logging_kwargs = {}
        if metrics is None:
            metrics = {}

        super().__init__(network=estimator,
                         save_path=save_path,
                         losses={},
                         optimizer_cls=None,
                         optimizer_params={},
                         metrics=metrics,
                         lr_scheduler_cls=None,
                         lr_scheduler_params={},
                         gpu_ids=[],
                         save_freq=save_freq,
                         optim_fn=create_optims_default,
                         key_mapping=key_mapping,
                         logging_type=logging_type,
                         logging_kwargs=logging_kwargs,
                         logging_callback_cls=logging_callback_cls,
                         logging_frequencies=logging_frequencies,
                         logging_reduce_types=logging_reduce_types,
                         fold=fold,
                         callbacks=callbacks,
                         start_epoch=start_epoch,
                         metric_keys=metric_keys,
                         convert_batch_to_npy_fn=convert_batch_to_npy_fn,
                         val_freq=val_freq,
                         **kwargs
                         )

        self._setup(estimator,
<<<<<<< HEAD
                    key_mapping, convert_batch_to_npy_fn, tta_transforms,
                    tta_reduce_fn, tta_inverse_transforms)
=======
                    key_mapping, convert_batch_to_npy_fn, callbacks)
>>>>>>> cd3ad277

        for key, val in kwargs.items():
            setattr(self, key, val)

    def _setup(self, estimator, key_mapping, convert_batch_to_npy_fn,
<<<<<<< HEAD
               tta_transforms, tta_reduce_fn, tta_inverse_transforms):
=======
               callbacks):
>>>>>>> cd3ad277
        """
        Defines the Trainers Setup

        Parameters
        ----------
        estimator : :class:`SkLearnEstimator`
            the network to train
        key_mapping : dict
            a dictionary containing the mapping from the ``data_dict`` to
            the actual model's inputs.
            E.g. if a model accepts one input named 'x' and the data_dict
            contains one entry named 'data' this argument would have to
            be ``{'x': 'data'}``
        convert_batch_to_npy_fn : type
            function converting a batch-tensor to numpy
<<<<<<< HEAD
        tta_transforms : tuple
            a tuple of transforms to call on the ``data_dict`` for test-time
            augmentation. Each transform will be executed separately on a
            new data_dict.
        tta_reduce_fn :
            function to reduce the tta_results along the newly added axis.
        tta_inverse_transforms : tuple
            transforms to apply, if the transform has to be reverted before
            reducing (e.g. in Segmentation tasks)
=======
        callbacks : list
            initial callbacks to register
>>>>>>> cd3ad277

        """

        self.optimizers = create_optims_default()

        super()._setup(estimator, None, {},
                       [], key_mapping, convert_batch_to_npy_fn,
<<<<<<< HEAD
                       estimator.prepare_batch, tta_transforms, tta_reduce_fn,
                       tta_inverse_transforms)
=======
                       estimator.prepare_batch, callbacks)
>>>>>>> cd3ad277

        # Load latest epoch file if available
        if os.path.isdir(self.save_path):
            # check all files in directory starting with "checkpoint" and
            # not ending with "_best.pth"
            latest_state_path, latest_epoch = self._search_for_prev_state(
                self.save_path)

            # if list is not empty: load previous state
            if latest_state_path is not None:
                self.update_state(latest_state_path)

                self.start_epoch = latest_epoch

        self.use_gpu = False
        self.input_device = "cpu"
        self.output_device = "cpu"

        self._prepare_batch = partial(
            self._prepare_batch, input_device=self.input_device,
            output_device=self.output_device)

    def _at_training_begin(self, *args, **kwargs):
        """
        Defines behaviour at beginning of training

        Parameters
        ----------
        *args :
            positional arguments
        **kwargs :
            keyword arguments

        """
        for cbck in self._callbacks:
            self._update_state(cbck.at_training_begin(self, *args, **kwargs))

        self.save_state(os.path.join(
            self.save_path, "checkpoint_epoch_%d" % self.start_epoch),
            self.start_epoch)

    def _at_training_end(self, *args, **kwargs):
        """
        Defines Behaviour at end of training: Loads best model if
        available

        Returns
        -------
        :class:`SkLearnEstimator`
            best network

        """
        if os.path.isfile(os.path.join(self.save_path,
                                       'checkpoint_best.pkl')):

            # load best model and return it
            self.update_state(os.path.join(self.save_path,
                                           'checkpoint_best.pkl'))

        return super()._at_training_end(*args, **kwargs)

    def _at_epoch_end(self, metrics_val, val_score_key, epoch, is_best,
                      **kwargs):
        """
        Defines behaviour at beginning of each epoch: Executes all callbacks's
        `at_epoch_end` method and saves current state if necessary

        Parameters
        ----------
        metrics_val : dict
            validation metrics
        val_score_key : str
            validation score key
        epoch : int
            current epoch
        num_epochs : int
            total number of epochs
        is_best : bool
            whether current model is best one so far
        **kwargs :
            keyword arguments

        """

        for cb in self._callbacks:
            self._update_state(cb.at_epoch_end(self,
                                               val_metrics=metrics_val,
                                               val_score_key=val_score_key,
                                               curr_epoch=epoch))

        if epoch % self.save_freq == 0:
            self.save_state(os.path.join(self.save_path,
                                         "checkpoint_epoch_%d.pkl"
                                         % epoch),
                            epoch)

        if is_best:
            self.save_state(os.path.join(self.save_path,
                                         "checkpoint_best.pkl"),
                            epoch)

    def _get_classes_if_necessary(self, dmgr: DataManager, verbose,
                                  label_key=None):
        """
        Checks if available classes have to be collected before starting
        the training to dynamically build the estimator (not all batches
        contain all classes) and collects them if necessary

        Parameters
        ----------
        dmgr : :class:`DataManager`
            the datamanager to collect the classes from
        verbose : bool
            verbosity
        label_key : str or None
            the key corresponding to the target value inside the data dict

        """

        if label_key is None or not hasattr(self.module, "classes"):
            return
        dset = dmgr.dataset

        if verbose:
            iterable = tqdm(enumerate(dset), unit=' sample', total=len(
                dset), desc="Creating unique targets to estimate " "classes")

        else:
            iterable = enumerate(dset)

        unique_targets = []

        # iterate over dataset
        for sample_idx, sample in iterable:
            item = sample[label_key]
            if item not in unique_targets:

                # convert item if necessary
                if np.isscalar(item):
                    item = np.array([item])
                unique_targets.append(item)

        # sort and concatenate items and feed variable inside the module
        unique_targets = np.concatenate(list(sorted(unique_targets)))
        self.module.classes = unique_targets

    def train(self, num_epochs, datamgr_train, datamgr_valid=None,
              val_score_key=None, val_score_mode='highest',
              reduce_mode='mean', verbose=True, label_key="label"):
        """
        Defines a routine to train a specified number of epochs

        Parameters
        ----------
        num_epochs : int
            number of epochs to train
        datamgr_train : DataManager
            the datamanager holding the train data
        datamgr_valid : DataManager
            the datamanager holding the validation data (default: None)
        val_score_key : str
            the key specifying which metric to use for validation
            (default: None)
        val_score_mode : str
            key specifying what kind of validation score is best
        reduce_mode : str
            'mean','sum','first_only'
        verbose : bool
            whether to show progress bars or not
        label_key : str or None
            key specifiying the value inside the batch dict to use for
            class collection if necessary

        Raises
        ------
        NotImplementedError
            If not overwritten by subclass

        """
        if self.module.iterative_training:

            # estimate classes from validation data
            if datamgr_valid is not None:
                self._get_classes_if_necessary(datamgr_valid, verbose,
                                               label_key)
            else:
                self._get_classes_if_necessary(datamgr_train, verbose,
                                               label_key)
        else:
            # Setting batchsize to length of dataset and replacing random
            # sampler_old with replacement by random sampler_old without
            # replacement ensures, that each sample is present in each
            # batch and only one batch is sampled per epoch
            datamgr_train.batchsize = len(datamgr_train.dataset)
            if issubclass(datamgr_train.sampler_cls,
                          RandomSamplerWithReplacement):
                datamgr_train.sampler_cls = RandomSamplerNoReplacement

            # additionally setting the number of epochs to train ensures,
            # that only one epoch consisting of one batch (which holds the
            # whole dataset) is used for training
            if num_epochs > 1:

                logging.info(
                    "An epoch number greater than 1 is given, "
                    "but the current module does not support "
                    "iterative training. Falling back to usual "
                    "dataset fitting. For huge datasets, this "
                    "might easily result in out of memory errors!")

                num_epochs = 1

        return super().train(num_epochs, datamgr_train, datamgr_valid,
                             val_score_key, val_score_mode, reduce_mode,
                             verbose)

    def save_state(self, file_name, epoch, **kwargs):
        """
        saves the current state via
        :func:`delira.io.sklearn.save_checkpoint`

        Parameters
        ----------
        file_name : str
            filename to save the state to
        epoch : int
            current epoch (will be saved for mapping back)
        *args :
            positional arguments
        **kwargs :
            keyword arguments

        """
        if not file_name.endswith(".pkl"):
            file_name = file_name + ".pkl"
        save_checkpoint(file_name, self.module, epoch, **kwargs)

    @staticmethod
    def load_state(file_name, *args, **kwargs):
        """
        Loads the new state from file via
        :func:`delira.io.sklearn.load_checkpoint`

        Parameters
        ----------
        file_name : str
            the file to load the state from
        **kwargs : keyword arguments

        Returns
        -------
        dict
            new state

        """

        if not file_name.endswith(".pkl"):
            file_name = file_name + ".pkl"

        return load_checkpoint(file_name, **kwargs)

    def _update_state(self, new_state):
        """
        Update the state from a given new state

        Parameters
        ----------
        new_state : dict
            new state to update internal state from

        Returns
        -------
        :class:`SkLearnEstimatorTrainer`
            the trainer with a modified state

        """

        if "model" in new_state:
            self.module = new_state.pop("model")

        if "epoch" in new_state:
            self.start_epoch = new_state.pop("epoch")

        return super()._update_state(new_state)

    @staticmethod
    def _search_for_prev_state(path, extensions=None):
        """
        Helper function to search in a given path for previous epoch states
        (indicated by extensions)

        Parameters
        ----------
        path : str
            the path to search in
        extensions : list
            list of strings containing valid file extensions for checkpoint
            files

        Returns
        -------
        str
            the file containing the latest checkpoint (if available)
        None
            if no latst checkpoint was found
        int
            the latest epoch (1 if no checkpoint was found)

        """
        if extensions is None:
            extensions = [".pkl"]
        return BaseNetworkTrainer._search_for_prev_state(path, extensions)

    @staticmethod
    def calc_metrics(batch, metrics: dict = None, metric_keys=None):
        if metrics is None:
            metrics = {}

        if metric_keys is None:
            metric_keys = {k: ("pred", "y") for k in metrics.keys()}

        return BaseNetworkTrainer.calc_metrics(batch, metrics, metric_keys)<|MERGE_RESOLUTION|>--- conflicted
+++ resolved
@@ -161,22 +161,16 @@
                          )
 
         self._setup(estimator,
-<<<<<<< HEAD
                     key_mapping, convert_batch_to_npy_fn, tta_transforms,
-                    tta_reduce_fn, tta_inverse_transforms)
-=======
-                    key_mapping, convert_batch_to_npy_fn, callbacks)
->>>>>>> cd3ad277
+                    tta_reduce_fn, tta_inverse_transforms, callbacks)
 
         for key, val in kwargs.items():
             setattr(self, key, val)
 
     def _setup(self, estimator, key_mapping, convert_batch_to_npy_fn,
-<<<<<<< HEAD
-               tta_transforms, tta_reduce_fn, tta_inverse_transforms):
-=======
+               tta_transforms, tta_reduce_fn, tta_inverse_transforms,
                callbacks):
->>>>>>> cd3ad277
+
         """
         Defines the Trainers Setup
 
@@ -192,7 +186,6 @@
             be ``{'x': 'data'}``
         convert_batch_to_npy_fn : type
             function converting a batch-tensor to numpy
-<<<<<<< HEAD
         tta_transforms : tuple
             a tuple of transforms to call on the ``data_dict`` for test-time
             augmentation. Each transform will be executed separately on a
@@ -202,10 +195,8 @@
         tta_inverse_transforms : tuple
             transforms to apply, if the transform has to be reverted before
             reducing (e.g. in Segmentation tasks)
-=======
         callbacks : list
             initial callbacks to register
->>>>>>> cd3ad277
 
         """
 
@@ -213,12 +204,8 @@
 
         super()._setup(estimator, None, {},
                        [], key_mapping, convert_batch_to_npy_fn,
-<<<<<<< HEAD
                        estimator.prepare_batch, tta_transforms, tta_reduce_fn,
-                       tta_inverse_transforms)
-=======
-                       estimator.prepare_batch, callbacks)
->>>>>>> cd3ad277
+                       tta_inverse_transforms, callbacks)
 
         # Load latest epoch file if available
         if os.path.isdir(self.save_path):
