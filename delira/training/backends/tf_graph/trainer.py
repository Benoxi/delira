--- conflicted
+++ resolved
@@ -191,25 +191,18 @@
 
         self._setup(network, optim_fn, optimizer_cls, optimizer_params,
                     lr_scheduler_cls, lr_scheduler_params,
-<<<<<<< HEAD
                     key_mapping, convert_batch_to_npy_fn, gpu_ids,
                     tta_transforms, tta_reduce_fn,
-                    tta_inverse_transforms)
-=======
-                    key_mapping, convert_batch_to_npy_fn, gpu_ids, callbacks)
->>>>>>> cd3ad277
+                    tta_inverse_transforms, callbacks)
 
         for key, val in kwargs.items():
             setattr(self, key, val)
 
     def _setup(self, network, optim_fn, optimizer_cls, optimizer_params,
                lr_scheduler_cls, lr_scheduler_params, key_mapping,
-<<<<<<< HEAD
                convert_batch_to_npy_fn, gpu_ids, tta_transforms, tta_reduce_fn,
-               tta_inverse_transforms):
-=======
-               convert_batch_to_npy_fn, gpu_ids, callbacks):
->>>>>>> cd3ad277
+               tta_inverse_transforms, callbacks):
+
         """
         Defines the Trainers Setup
 
@@ -231,7 +224,6 @@
             the identity function
         gpu_ids : list
             list containing ids of GPUs to use; if empty: use cpu instead
-<<<<<<< HEAD
         tta_transforms : tuple
             a tuple of transforms to call on the ``data_dict`` for test-time
             augmentation. Each transform will be executed separately on a
@@ -241,10 +233,8 @@
         tta_inverse_transforms : tuple
             transforms to apply, if the transform has to be reverted before
             reducing (e.g. in Segmentation tasks)
-=======
         callbacks : list
             initial callbacks to register
->>>>>>> cd3ad277
 
         Raises
         ------
@@ -282,11 +272,8 @@
 
         super()._setup(network, lr_scheduler_cls, lr_scheduler_params, gpu_ids,
                        key_mapping, convert_batch_to_npy_fn, lambda x: x,
-<<<<<<< HEAD
-                       tta_transforms, tta_reduce_fn, tta_inverse_transforms)
-=======
+                       tta_transforms, tta_reduce_fn, tta_inverse_transforms,
                        callbacks)
->>>>>>> cd3ad277
 
         self.use_gpu = True
 
