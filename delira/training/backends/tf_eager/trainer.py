--- conflicted
+++ resolved
@@ -182,24 +182,19 @@
 
         self._setup(network, optim_fn, optimizer_cls, optimizer_params,
                     lr_scheduler_cls, lr_scheduler_params,
-<<<<<<< HEAD
                     key_mapping, convert_batch_to_npy_fn, gpu_ids,
-                    tta_transforms, tta_reduce_fn, tta_inverse_transforms)
-=======
-                    key_mapping, convert_batch_to_npy_fn, gpu_ids, callbacks)
->>>>>>> cd3ad277
+                    tta_transforms, tta_reduce_fn, tta_inverse_transforms, 
+                    callbacks)
 
         for key, val in kwargs.items():
             setattr(self, key, val)
 
     def _setup(self, network, optim_fn, optimizer_cls, optimizer_params,
                lr_scheduler_cls, lr_scheduler_params, key_mapping,
-<<<<<<< HEAD
                convert_batch_to_npy_fn, gpu_ids,
-               tta_transforms, tta_reduce_fn, tta_inverse_transforms):
-=======
-               convert_batch_to_npy_fn, gpu_ids, callbacks):
->>>>>>> cd3ad277
+               tta_transforms, tta_reduce_fn, tta_inverse_transforms, 
+               callbacks):
+
         """
         Defines the Trainers Setup
 
@@ -221,7 +216,6 @@
             the identity function
         gpu_ids : list
             list containing ids of GPUs to use; if empty: use cpu instead
-<<<<<<< HEAD
         tta_transforms : tuple
             a tuple of transforms to call on the ``data_dict`` for test-time
             augmentation. Each transform will be executed separately on a
@@ -231,10 +225,8 @@
         tta_inverse_transforms : tuple
             transforms to apply, if the transform has to be reverted before
             reducing (e.g. in Segmentation tasks)
-=======
         callbacks : list
             initial callbacks to register
->>>>>>> cd3ad277
 
         Raises
         ------
@@ -265,12 +257,10 @@
 
         super()._setup(network, lr_scheduler_cls, lr_scheduler_params, gpu_ids,
                        key_mapping, convert_batch_to_npy_fn,
-<<<<<<< HEAD
                        network.prepare_batch, tta_transforms, tta_reduce_fn,
                        tta_inverse_transforms)
-=======
                        network.prepare_batch, callbacks)
->>>>>>> cd3ad277
+          
         self._prepare_batch = partial(self._prepare_batch,
                                       input_device=self.input_device,
                                       output_device=self.output_device)
