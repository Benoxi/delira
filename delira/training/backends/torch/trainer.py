--- conflicted
+++ resolved
@@ -252,14 +252,11 @@
         self._setup(network, optim_fn, optimizer_cls, optimizer_params,
                     lr_scheduler_cls, lr_scheduler_params, gpu_ids,
                     key_mapping, convert_batch_to_npy_fn,
-<<<<<<< HEAD
                     mixed_precision, mixed_precision_kwargs,
                     tta_transforms, tta_reduce_fn,
-                    tta_inverse_transforms
+                    tta_inverse_transforms,
+                    callbacks
                     )
-=======
-                    mixed_precision, mixed_precision_kwargs, callbacks)
->>>>>>> cd3ad277
 
         for key, val in kwargs.items():
             setattr(self, key, val)
@@ -267,12 +264,9 @@
     def _setup(self, network, optim_fn, optimizer_cls, optimizer_params,
                lr_scheduler_cls, lr_scheduler_params, gpu_ids,
                key_mapping, convert_batch_to_npy_fn, mixed_precision,
-<<<<<<< HEAD
                mixed_precision_kwargs, tta_transforms, tta_reduce_fn,
-               tta_inverse_transforms):
-=======
-               mixed_precision_kwargs, callbacks):
->>>>>>> cd3ad277
+               tta_inverse_transforms, callbacks):
+
         """
         Defines the Trainers Setup
 
@@ -298,7 +292,6 @@
             whether to use mixed precision or not (False per default)
         mixed_precision_kwargs : dict
             additional keyword arguments for mixed precision
-<<<<<<< HEAD
         tta_transforms : tuple
             a tuple of transforms to call on the ``data_dict`` for test-time
             augmentation. Each transform will be executed separately on a
@@ -308,10 +301,8 @@
         tta_inverse_transforms : tuple
             transforms to apply, if the transform has to be reverted before
             reducing (e.g. in Segmentation tasks)
-=======
         callbacks : list
             initial callbacks to register
->>>>>>> cd3ad277
 
         """
 
@@ -320,12 +311,8 @@
 
         super()._setup(network, lr_scheduler_cls, lr_scheduler_params,
                        gpu_ids, key_mapping, convert_batch_to_npy_fn,
-<<<<<<< HEAD
                        network.prepare_batch, tta_transforms, tta_reduce_fn,
-                       tta_inverse_transforms)
-=======
-                       network.prepare_batch, callbacks)
->>>>>>> cd3ad277
+                       tta_inverse_transforms, callbacks)
 
         # Load latest epoch file if available
         if os.path.isdir(self.save_path):
