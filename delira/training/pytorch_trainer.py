--- conflicted
+++ resolved
@@ -323,19 +323,13 @@
                     self.optimizers[k] = v
 
             except (ImportError, RuntimeError) as e:
-<<<<<<< HEAD
-                logging.debug("Either APEX can't be imported correctly or a value "
-                              "missmatch occured. Switching to default FP32 "
-                              "training insted. The following Exception occured:"
-                              "\n%s" % str(e))
-=======
+
                 logging.debug(
                     "Either APEX can't be imported correctly or a value "
                     "missmatch occured. Switching to default FP32 "
                     "training insted. The following Exception occured:"
                     "\n%s" %
                     str(e))
->>>>>>> 5d9c236d
 
         def _at_training_begin(self, *args, **kwargs):
             """
