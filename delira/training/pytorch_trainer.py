--- conflicted
+++ resolved
@@ -65,10 +65,7 @@
                      metric_keys=None,
                      convert_batch_to_npy_fn=convert_torch_tensor_to_npy,
                      mixed_precision=False,
-<<<<<<< HEAD
-
-=======
->>>>>>> 5d864e01
+
                      mixed_precision_kwargs={"opt_level": "o1",
                                              "cast_model_type": None,
                                              "patch_torch_functions": None,
@@ -142,22 +139,13 @@
                 whether to use mixed precision or not (False per default)
             mixed_precision_kwargs : dict
                 additional keyword arguments for mixed precision
-<<<<<<< HEAD
                 from apex.amp.frontend:
-=======
-                from https://github.com/NVIDIA/apex/blob/master/apex/amp/frontend.py:
->>>>>>> 5d864e01
                     opt_level : str
                         Pure or mixed precision optimization level. Accepted
                         values are "O0", "O1", "O2", and "O3":
                             O0:  Pure FP32 training.
-<<<<<<< HEAD
                             O1:  Insert automatic casts around Pytorch
                                 functions and Tensor methods.
-=======
-                            O1:  Insert automatic casts around Pytorch functions
-                                and Tensor methods.
->>>>>>> 5d864e01
                             O2:  FP16 training with FP32 batchnorm and FP32
                                 master weights
                             O3:  Pure FP16 training.
@@ -344,19 +332,12 @@
                     self.optimizers[k] = v
 
             except (ImportError, RuntimeError) as e:
-<<<<<<< HEAD
-                logging.debug("Either APEX can't be imported correctly or a value "
-                              "missmatch occured. Switching to default FP32 "
-                              "training insted. The following Exception occured:"
-                              "\n%s" % str(e))
-=======
                 logging.debug(
                     "Either APEX can't be imported correctly or a value "
                     "missmatch occured. Switching to default FP32 "
                     "training insted. The following Exception occured:"
                     "\n%s" %
                     str(e))
->>>>>>> 5d864e01
 
         def _at_training_begin(self, *args, **kwargs):
             """
