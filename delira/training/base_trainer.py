--- conflicted
+++ resolved
@@ -306,9 +306,6 @@
             self.save_state(os.path.join(self.save_path,
                                          "checkpoint_best"))
 
-<<<<<<< HEAD
-    def _train_single_epoch(self, dmgr_train: DataManager, epoch,
-=======
     def _at_iter_begin(self, iter_num, epoch=0, **kwargs):
         """
         Defines the behavior executed at an iteration's begin
@@ -358,8 +355,7 @@
 
         self._global_iter_num += 1
 
-    def _train_single_epoch(self, batchgen: Augmenter, epoch,
->>>>>>> 024a4028
+    def _train_single_epoch(self, dmgr_train: DataManager, epoch,
                             verbose=False):
         """
         Trains the network a single epoch
@@ -410,16 +406,11 @@
             metrics.append(_metrics)
             losses.append(_losses)
 
-<<<<<<< HEAD
-=======
             self._at_iter_end(epoch=epoch, iter_num=iter_num,
                               data_dict={**batch, **_preds},
                               metrics={**_metrics, **_losses},
                               )
 
-        batchgen._finish()
-
->>>>>>> 024a4028
         total_losses, total_metrics = {}, {}
 
         for _metrics in metrics:
@@ -536,65 +527,6 @@
 
                         new_val_score = best_val_score
 
-<<<<<<< HEAD
-        else:
-            val_metric_keys = {}
-            for k, v in self.metric_keys.items():
-                if not k.startswith("val_"):
-                    k = "val_" + k
-
-                val_metric_keys[k] = v
-
-        with LoggingContext(self._logger_name):
-
-            for epoch in range(self.start_epoch, num_epochs + 1):
-
-                self._at_epoch_begin(metrics_val, val_score_key, epoch,
-                                     num_epochs)
-
-                # train single network epoch
-                train_metrics, train_losses = self._train_single_epoch(
-                    datamgr_train, epoch, verbose=verbose)
-
-                total_metrics = {
-                    **train_metrics,
-                    **train_losses}
-
-                # validate network
-                if datamgr_valid is not None and (epoch % self.val_freq == 0):
-                    # next must be called here because self.predict_data_mgr
-                    # returns a generator (of size 1) and we want to get the
-                    # first (and only) item
-                    val_metrics = next(
-                        self.predict_data_mgr_cache_metrics_only(
-                            datamgr_valid, datamgr_valid.batch_size,
-                            metrics=val_metric_fns,
-                            metric_keys=val_metric_keys,
-                            verbose=verbose))
-
-                    total_metrics.update(val_metrics)
-                _, total_metrics = self._convert_to_npy_fn(**total_metrics)
-
-                for k, v in total_metrics.items():
-                    total_metrics[k] = reduce_fn(v)
-
-                # check if metric became better
-                if val_score_key is not None:
-                    if val_score_key not in total_metrics:
-                        if "val_" + val_score_key not in total_metrics:
-                            logger.warning(
-                                "val_score_key '%s' not a valid key for \
-                                        validation metrics" %
-                                str(val_score_key))
-
-                            new_val_score = best_val_score
-
-                        else:
-                            new_val_score = \
-                                total_metrics["val_" + val_score_key]
-                            val_score_key = "val_" + val_score_key
-=======
->>>>>>> 024a4028
                     else:
                         new_val_score = \
                             total_metrics["val_" + val_score_key]
