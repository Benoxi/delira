--- conflicted
+++ resolved
@@ -220,11 +220,8 @@
             keyword arguments
 
         """
-<<<<<<< HEAD
-=======
         for cbck in self._callbacks:
             self._update_state(cbck.at_training_begin(self, *args, **kwargs))
->>>>>>> b491b62a
 
         self.save_state(os.path.join(self.save_path, "checkpoint_epoch_%d"
                                      % self.start_epoch))
@@ -613,8 +610,6 @@
             logger.error(e)
             raise e
 
-<<<<<<< HEAD
-=======
     def register_callback(self, callback: AbstractCallback):
         """
         Register Callback to Trainer
@@ -633,21 +628,17 @@
         """
         assertion_str = "Given callback is not valid; Must be instance of " \
                         "AbstractCallback or provide functions " \
-                        "'at_epoch_begin' and 'at_epoch_end'"
+                        "'at_training_begin' and 'at_training_end'"
+        
         instance_check = isinstance(callback, AbstractCallback)
-        attr_check_begin_epoch = hasattr(callback, "at_epoch_begin")
-        attr_check_end_epoch = hasattr(callback, "at_epoch_end")
-        attr_check_both_epoch = attr_check_begin_epoch and attr_check_end_epoch
         attr_check_begin_train = hasattr(callback, "at_training_begin")
         attr_check_end_train = hasattr(callback, "at_training_end")
         attr_check_both_train = attr_check_begin_train and attr_check_end_train
-        attr_check_all = attr_check_both_epoch and attr_check_both_train
-
-        assert instance_check or attr_check_all, assertion_str
-
-        self._callbacks.append(callback)
-
->>>>>>> b491b62a
+        
+        assert instance_check or attr_check_both_train, assertion_str
+        
+        super().register_callback(callback)
+
     def save_state(self, file_name, *args, **kwargs):
         """
         saves the current state
