import logging
import os
import pickle
import typing
import warnings

from delira.utils.config import LookupConfig

import numpy as np
from tqdm import tqdm

from .callbacks import AbstractCallback, DefaultLoggingCallback
from .predictor import Predictor
from ..data_loading import Augmenter, DataManager
from ..models import AbstractNetwork
from ..logging import register_logger, make_logger

logger = logging.getLogger(__name__)


class BaseNetworkTrainer(Predictor):
    """
    Defines a Base API and basic functions for Network Trainers

    See Also
    --------
    :class:`PyTorchNetworkTrainer`
    :class:`TfNetworkTrainer`

    """

    __KEYS_TO_GUARD = ["use_gpu",
                       "input_device",
                       "output_device",
                       "_callbacks"]

    def __init__(self,
                 network: AbstractNetwork,
                 save_path: str,
                 losses: dict,
                 optimizer_cls: type,
                 optimizer_params: dict,
                 metrics: dict,
                 lr_scheduler_cls: type,
                 lr_scheduler_params: dict,
                 gpu_ids: typing.List[int],
                 save_freq: int,
                 optim_fn,
                 key_mapping: dict,
                 logging_type: str,
                 logging_kwargs: dict,
                 logging_callback_cls=DefaultLoggingCallback,
                 logging_frequencies=None,
                 logging_reduce_types=None,
                 fold: int = 0,
                 callbacks: typing.List[AbstractCallback] = None,
                 start_epoch=1,
                 metric_keys=None,
                 convert_batch_to_npy_fn=lambda x: x,
                 val_freq=1,
                 **kwargs
                 ):
        """

        Parameters
        ----------
        network : :class:`AbstractTfNetwork`
            the network to train
        save_path : str
            path to save networks to
        losses : dict
            dictionary containing the training losses
        optimizer_cls : subclass of tf.train.Optimizer
            optimizer class implementing the optimization algorithm of choice
        optimizer_params : dict
            keyword arguments passed to optimizer during construction
        metrics : dict, optional
            metrics, which will be evaluated during train and validation phase
            (should work on numpy arrays)
        lr_scheduler_cls : Any
            learning rate schedule class: must implement step() method
        lr_scheduler_params : dict
            keyword arguments passed to lr scheduler during construction
        gpu_ids : list
            list containing ids of GPUs to use; if empty: use cpu instead
        save_freq : int
            integer specifying how often to save the current model's state.
            State is saved every state_freq epochs
        optim_fn : function
            creates a dictionary containing all necessary optimizers
        key_mapping : dict
            a dictionary containing the mapping from the ``data_dict`` to
            the actual model's inputs.
            E.g. if a model accepts one input named 'x' and the data_dict
            contains one entry named 'data' this argument would have to
            be ``{'x': 'data'}``
        logging_type : str or callable
            the type of logging. If string: it must be one of
            ["visdom", "tensorboardx"]
            If callable: it must be a logging handler backend class
        logging_kwargs : dict
            dictionary containing all logging keyword arguments
        logging_callback_cls : class
            the callback class to create and register for logging
        logging_frequencies : int or dict
                specifies how often to log for each key.
                If int: integer will be applied to all valid keys
                if dict: should contain a frequency per valid key. Missing keys
                will be filled with a frequency of 1 (log every time)
                None is equal to empty dict here.
        logging_reduce_types : str of FunctionType or dict
            if str:
                specifies the reduction type to use. Valid types are
                'last' | 'first' | 'mean' | 'median' | 'max' | 'min'.
                The given type will be mapped to all valid keys.
            if FunctionType:
                specifies the actual reduction function. Will be applied
                for all keys.
            if dict: should contain pairs of valid logging keys and either
                str or FunctionType. Specifies the logging value per key.
                Missing keys will be filles with a default value of 'last'.
                Valid types for strings are
                'last' | 'first' | 'mean' | 'median' | 'max' | 'min'.
        fold : int
            current cross validation fold (0 per default)
        callbacks : list
            initial callbacks to register
        start_epoch : int
            epoch to start training at
        metric_keys : dict
            the batch_dict keys to use for each metric to calculate.
            Should contain a value for each key in ``metrics``.
            If no values are given for a key, per default ``pred`` and
            ``label`` will be used for metric calculation
        convert_batch_to_npy_fn : type, optional
            function converting a batch-tensor to numpy, per default this is
            the identity function
        val_freq : int
            validation frequency specifying how often to validate the trained
            model (a value of 1 denotes validating every epoch,
            a value of 2 denotes validating every second epoch etc.);
            defaults to 1
        **kwargs :
            Additional keyword arguments

        """

        # explicity not call self._setup here to reuse the __init__ of
        # abstract class. self._setup has to be called in subclass
        if callbacks is None:
            callbacks = []

        # check argument types
        for instance, cls_type in zip([
            network, save_path, losses, optimizer_params, metrics,
            lr_scheduler_params, gpu_ids], [AbstractNetwork, str, dict, dict,
                                            dict, dict, list]):
            if not isinstance(instance, cls_type):
                raise TypeError("%s should be of type %s, but is of type %s"
                                % (instance.__name__, cls_type.__name__,
                                   type(instance).__name__))

        if os.path.isdir(save_path):
            logger.warning(
                "Save Path already exists. Saved Models may be overwritten")
        else:
            os.makedirs(save_path)

        self._fold = fold
        self.start_epoch = start_epoch
        self.save_path = save_path
        self.losses = losses
        self.metrics = metrics
        self.stop_training = False
        self.save_freq = save_freq
        self.metric_keys = metric_keys

        self._tqdm_desc = "Validate"
        self.val_freq = val_freq
        self._global_iter_num = 1
        self._logging_setup_kwargs = {
            "logging_type": logging_type,
            "logging_kwargs": logging_kwargs,
            "logging_callback_cls": logging_callback_cls,
            "logging_frequencies": logging_frequencies,
            "reduce_types": logging_reduce_types}

    def _setup(self, network, lr_scheduler_cls, lr_scheduler_params, gpu_ids,
               key_mapping, convert_batch_to_npy_fn, prepare_batch_fn,
<<<<<<< HEAD
               tta_transforms, tta_reduce_fn,
               tta_inverse_transforms):

        super()._setup(network, key_mapping, convert_batch_to_npy_fn,
                       prepare_batch_fn, tta_transforms, tta_reduce_fn,
                       tta_inverse_transforms)
=======
               callbacks):

        super()._setup(network, key_mapping, convert_batch_to_npy_fn,
                       prepare_batch_fn, callbacks)

        self._reinitialize_logging(**self._logging_setup_kwargs)
>>>>>>> cd3ad277

        self.closure_fn = network.closure

        # optimizers must exist before calling _setup()
        if lr_scheduler_cls is not None:
            for key, optim in self.optimizers.items():
                if not issubclass(lr_scheduler_cls, AbstractCallback):
                    logger.warning("lr_scheduler_cls is not a callback.")
                self.register_callback(lr_scheduler_cls(optim,
                                                        **lr_scheduler_params))

        if gpu_ids:
            self.use_gpu = True
        else:
            self.use_gpu = False

    def _at_training_begin(self, *args, **kwargs):
        """
        Defines the behaviour at beginnig of the training

        Parameters
        ----------
        *args :
            positional arguments
        **kwargs :
            keyword arguments

        """
        for cbck in self._callbacks:
            self._update_state(cbck.at_training_begin(self, *args, **kwargs))

        self.save_state(os.path.join(self.save_path, "checkpoint_epoch_%d"
                                     % self.start_epoch))

    def _at_training_end(self, *args, **kwargs):
        """
        Defines the behaviour at the end of the training

        Parameters
        ----------
        *args :
            positional arguments
        **kwargs :
            keyword arguments

        Returns
        -------
        :class:`AbstractNetwork`
            the network with the loaded state

        """
        for cbck in self._callbacks:
            self._update_state(cbck.at_training_end(self, *args, **kwargs))

        return self.module

    def _at_epoch_begin(self, val_score_key, epoch, num_epochs,
                        **kwargs):
        """
        Defines behaviour at beginning of each epoch: Executes all callbacks's
        `at_epoch_begin` method

        Parameters
        ----------
        val_score_key : str
            validation score key
        epoch : int
            current epoch
        num_epochs : int
            total number of epochs
        **kwargs :
            keyword arguments

        """
        # execute all callbacks
        for cb in self._callbacks:
            self._update_state(cb.at_epoch_begin(self, val_metrics={},
                                                 val_score_key=val_score_key,
                                                 curr_epoch=epoch))

    def _at_epoch_end(self, metrics_val, val_score_key, epoch, is_best,
                      **kwargs):
        """
        Defines behaviour at beginning of each epoch: Executes all callbacks's
        `at_epoch_end` method and saves current state if necessary

        Parameters
        ----------
        metrics_val : dict
            validation metrics
        val_score_key : str
            validation score key
        epoch : int
            current epoch
        num_epochs : int
            total number of epochs
        **kwargs :
            keyword arguments

        """

        for cb in self._callbacks:
            self._update_state(cb.at_epoch_end(self, val_metrics=metrics_val,
                                               val_score_key=val_score_key,
                                               curr_epoch=epoch))

        if epoch % self.save_freq == 0:
            self.save_state(os.path.join(self.save_path,
                                         "checkpoint_epoch_%d" % epoch))

        if is_best:
            self.save_state(os.path.join(self.save_path,
                                         "checkpoint_best"))

    def _at_iter_begin(self, iter_num, epoch=0, **kwargs):
        """
        Defines the behavior executed at an iteration's begin

        Parameters
        ----------
        iter_num : int
            number of current iter
        epoch : int
            number of current epoch
        **kwargs :
            additional keyword arguments (forwarded to callback calls)

        """
        for cb in self._callbacks:
            self._update_state(cb.at_iter_begin(
                self, iter_num=iter_num,
                curr_epoch=epoch,
                global_iter_num=self._global_iter_num,
                train=True,
                **kwargs,
            ))

    def _at_iter_end(self, iter_num, data_dict, metrics, epoch=0, **kwargs):
        """
        Defines the behavior executed at an iteration's end

        Parameters
        ----------
        iter_num : int
            number of current iter
        data_dict : dict
            dictionary holding input data and predictions
        metrics: dict
            calculated metrics
        epoch : int
            number of current epoch
        **kwargs :
            additional keyword arguments (forwarded to callback calls)

        """

        for cb in self._callbacks:
            self._update_state(cb.at_iter_end(
                self, iter_num=iter_num,
                data_dict=data_dict,
                metrics=metrics,
                curr_epoch=epoch,
                global_iter_num=self._global_iter_num,
                train=True,
                **kwargs,
            ))

        self._global_iter_num += 1

    def _train_single_epoch(self, dmgr_train: DataManager, epoch,
                            verbose=False):
        """
        Trains the network a single epoch

        Parameters
        ----------
        dmgr_train : :class:`DataManager`
            Datamanager to create the data generator
        epoch : int
            current epoch

        """

        metrics, losses = [], []

        batchgen = dmgr_train.get_batchgen(seed=epoch)

        n_batches = dmgr_train.n_batches
        if verbose:
            iterable = tqdm(
                enumerate(batchgen),
                unit=' batch',
                total=n_batches,
                desc='Epoch %d' %
                     epoch)
        else:
            iterable = enumerate(batchgen)

        for iter_num, batch in iterable:
            self._at_iter_begin(epoch=epoch, iter_num=iter_num)

            data_dict = self._prepare_batch(batch)

            _losses, _preds = self.closure_fn(self.module, data_dict,
                                              optimizers=self.optimizers,
                                              losses=self.losses,
                                              fold=self.fold,
                                              iter_num=iter_num)

            data_dict = self._convert_to_npy_fn(**data_dict)[1]
            _preds = self._convert_to_npy_fn(**_preds)[1]

            _metrics = self.calc_metrics(
                LookupConfig(**data_dict, **_preds),
                self.metrics,
                self.metric_keys)

            metrics.append(_metrics)
            losses.append(_losses)

            self._at_iter_end(epoch=epoch, iter_num=iter_num,
                              data_dict={**batch, **_preds},
                              metrics={**_metrics, **_losses},
                              )

        total_losses, total_metrics = {}, {}

        for _metrics in metrics:
            for key, val in _metrics.items():
                if key in total_metrics:
                    total_metrics[key].append(val)
                else:
                    total_metrics[key] = [val]

        for _losses in losses:
            for key, val in _losses.items():
                if key in total_losses:
                    total_losses[key].append(val)
                else:
                    total_losses[key] = [val]

        return total_metrics, total_losses

    def train(self, num_epochs, datamgr_train, datamgr_valid=None,
              val_score_key=None, val_score_mode='highest', reduce_mode='mean',
              verbose=True):
        """
        Defines a routine to train a specified number of epochs

        Parameters
        ----------
        num_epochs : int
            number of epochs to train
        datamgr_train : DataManager
            the datamanager holding the train data
        datamgr_valid : DataManager
            the datamanager holding the validation data (default: None)
        val_score_key : str
            the key specifying which metric to use for validation
            (default: None)
        val_score_mode : str
            key specifying what kind of validation score is best
        reduce_mode : str
            'mean','sum','first_only'
        verbose : bool
            whether to show progress bars or not

        """
        self._at_training_begin()

        if val_score_mode == 'highest':
            best_val_score = 0
        elif val_score_mode == 'lowest':
            best_val_score = float('inf')
        else:
            best_val_score = None

        is_best = False
        new_val_score = best_val_score

        if reduce_mode == 'mean':
            def reduce_fn(batch):
                return np.mean(batch)
        elif reduce_mode == 'sum':
            def reduce_fn(batch):
                return np.sum(batch)
        elif reduce_mode == 'first_only':
            def reduce_fn(batch):
                return batch[0]
        elif reduce_mode == 'last_only':
            def reduce_fn(batch):
                return batch[-1]
        else:
            raise ValueError("No valid reduce mode given")

        for epoch in range(self.start_epoch, num_epochs + 1):

            self._at_epoch_begin(val_score_key, epoch,
                                 num_epochs)

            # train single network epoch
            train_metrics, train_losses = self._train_single_epoch(
                datamgr_train, epoch, verbose=verbose)

            total_metrics = {
                **train_metrics,
                **train_losses}

            # validate network
            if datamgr_valid is not None and (epoch % self.val_freq == 0):
                # next must be called here because self.predict_data_mgr
                # returns a generator (of size 1) and we want to get the
                # first (and only) item
                val_metrics = next(
                    self.predict_data_mgr_cache_metrics_only(
                        datamgr_valid, datamgr_valid.batch_size,
                        metrics=self.metrics,
                        metric_keys=self.metric_keys,
                        verbose=verbose))

                val_metrics = {"val_" + k: v
                               for k, v in val_metrics.items()}

                total_metrics.update(val_metrics)
            _, total_metrics = self._convert_to_npy_fn(**total_metrics)

            for k, v in total_metrics.items():
                total_metrics[k] = reduce_fn(v)

            # check if metric became better
            if val_score_key is not None:
                if val_score_key not in total_metrics:
                    if "val_" + val_score_key not in total_metrics:
                        warnings.warn("val_score_key '%s' not a valid key "
                                      "for validation metrics" %
                                      str(val_score_key), UserWarning)

                        new_val_score = best_val_score

                    else:
                        new_val_score = \
                            total_metrics["val_" + val_score_key]
                        val_score_key = "val_" + val_score_key
                else:
                    new_val_score = total_metrics.get(val_score_key)

            if new_val_score != best_val_score:
                is_best = self._is_better_val_scores(
                    best_val_score, new_val_score, val_score_mode)

                # set best_val_score to new_val_score if is_best
                if is_best:
                    best_val_score = new_val_score

                if is_best and verbose:
                    logging.info("New Best Value at Epoch %03d : %03.3f" %
                                 (epoch, best_val_score))

            self._at_epoch_end(total_metrics, val_score_key, epoch,
                               is_best)

            is_best = False

            # stop training (might be caused by early stopping)
            if self.stop_training:
                break

        return self._at_training_end()

    @property
    def fold(self):
        """
        Get current fold

        Returns
        -------
        int
            current fold

        """
        return self._fold

    @fold.setter
    def fold(self, fold):
        """
        Set the current fold

        Parameters
        ----------
        fold : int
            new fold

        Raises
        ------
        ValueError
            if `fold` is not covertable to :obj:`int`

        """
        try:
            self._fold = int(fold)

        except ValueError as e:
            logger.error(e)
            raise e

    def register_callback(self, callback: AbstractCallback):
        """
        Register Callback to Trainer

        Parameters
        ----------
        callback : :class:`AbstractCallback`
            the callback to register

        Raises
        ------
        AssertionError
            `callback` is not an instance of :class:`AbstractCallback` and has
            not both methods ['at_epoch_begin', 'at_epoch_end']

        """
        assertion_str = "Given callback is not valid; Must be instance of " \
                        "AbstractCallback or provide functions " \
                        "'at_training_begin' and 'at_training_end'"

        instance_check = isinstance(callback, AbstractCallback)
        attr_check_begin_train = hasattr(callback, "at_training_begin")
        attr_check_end_train = hasattr(callback, "at_training_end")
        attr_check_both_train = attr_check_begin_train and attr_check_end_train

        assert instance_check or attr_check_both_train, assertion_str

        super().register_callback(callback)

    def save_state(self, file_name, *args, **kwargs):
        """
        saves the current state

        Parameters
        ----------
        file_name : str
            filename to save the state to
        *args :
            positional arguments
        **kwargs :
            keyword arguments

        """
        with open(file_name, "wb") as f:
            pickle.dump(vars(self), f, *args, **kwargs)

    @staticmethod
    def load_state(file_name, *args, **kwargs):
        """
        Loads the new state from file

        Parameters
        ----------
        file_name : str
            the file to load the state from
        *args :
            positional arguments
        **kwargs : keyword arguments

        Returns
        -------
        dict
            new state

        """
        with open(file_name, "rb") as f:
            new_state = pickle.load(f, *args, **kwargs)

        return new_state

    def _update_state(self, new_state):
        """
        Update the state from a given new state

        Parameters
        ----------
        new_state : dict
            new state to update internal state from

        Returns
        -------
        :class:`BaseNetworkTrainer`
            the trainer with a modified state

        """
        for key, val in new_state.items():
            if key.startswith("__") and key.endswith("__"):
                continue

            try:
                setattr(self, key, val)

            except PermissionError:
                logger.error("Trying to overwrite attribute %s of "
                             "NetworkTrainer, which is not allowed!" % key)

        return self

    def update_state(self, file_name, *args, **kwargs):
        """
        Update internal state from a loaded state

        Parameters
        ----------
        file_name : str
            file containing the new state to load
        *args :
            positional arguments
        **kwargs :
            keyword arguments

        Returns
        -------
        :class:`BaseNetworkTrainer`
            the trainer with a modified state

        """
        self._update_state(self.load_state(file_name, *args, **kwargs))

    @staticmethod
    def _is_better_val_scores(old_val_score, new_val_score,
                              mode='highest'):
        """
        Check whether the new val score is better than the old one
        with respect to the optimization goal

        Parameters
        ----------
        old_val_score :
            old validation score
        new_val_score :
            new validation score
        mode: str
            String to specify whether a higher or lower validation score is
            optimal; must be in ['highest', 'lowest']

        Returns
        -------
        bool
            True if new score is better, False otherwise
        """

        assert mode in ['highest', 'lowest'], "Invalid Comparison Mode"

        if mode == 'highest':
            return new_val_score > old_val_score
        elif mode == 'lowest':
            return new_val_score < old_val_score

    @property
    def name(self):
        return os.path.basename(os.path.dirname(os.path.dirname(
            os.path.dirname(self.save_path))))

    def _reinitialize_logging(self, logging_type, logging_kwargs: dict,
                              logging_callback_cls, logging_frequencies,
                              reduce_types):
        """

        Parameters
        ----------
        logging_type : str or callable
            the type of logging. If string: it must be one of
            ["visdom", "tensorboardx"]
            If callable: it must be a logging handler backend class
        logging_kwargs : dict
            dictionary containing all logging keyword arguments
        logging_callback_cls : class
            the callback class to create and register for logging
        logging_frequencies : int or dict
                specifies how often to log for each key.
                If int: integer will be applied to all valid keys
                if dict: should contain a frequency per valid key. Missing keys
                will be filled with a frequency of 1 (log every time)
                None is equal to empty dict here.
        reduce_types : str of FunctionType or dict
            Values are logged in each iteration. This argument specifies,
            how to reduce them to a single value if a logging_frequency
            besides 1 is passed

            if str:
                specifies the reduction type to use. Valid types are
                'last' | 'first' | 'mean' | 'max' | 'min'.
                The given type will be mapped to all valid keys.
            if FunctionType:
                specifies the actual reduction function. Will be applied
                for all keys.
            if dict: should contain pairs of valid logging keys and either
                str or FunctionType. Specifies the logging value per key.
                Missing keys will be filles with a default value of 'last'.
                Valid types for strings are
                'last' | 'first' | 'mean' | 'max' | 'min'.

        """

        from delira.logging import TensorboardBackend, VisdomBackend, \
            BaseBackend

        if isinstance(logging_type, str):
            if logging_type.lower() == "visdom":
                backend_cls = VisdomBackend

            elif logging_type.lower() == "tensorboardx":
                backend_cls = TensorboardBackend

            else:
                raise ValueError("Invalid Logging Type")

        elif issubclass(logging_type, BaseBackend):
            backend_cls = logging_type

        else:
            raise ValueError("Invalid logging_type passed")

        _logging_kwargs = {}

        if backend_cls == VisdomBackend:
            _logging_kwargs.update({"exp_name": "main",
                                    "level": 0})
        elif backend_cls == TensorboardBackend:
            _logging_kwargs.update(
                {
                    "logdir":
                        os.path.join(os.path.dirname(
                            os.path.dirname(self.save_path)),
                            "logs", "run_%02d" % self.fold),
                    "level": 0})

        _logging_kwargs.update(logging_kwargs)

        if "exp_name" in _logging_kwargs.keys():
            _logging_kwargs["exp_name"] = _logging_kwargs["exp_name"] + \
                "_%02d" % self.fold

        # remove prior Trixihandlers and reinitialize it with given logging
        # type
        # This facilitates visualization of multiple splits/fold inside one
        # tensorboard-instance by means of
        # different tf.Summary.FileWriters()

        level = _logging_kwargs.pop("level")

        logger = backend_cls(_logging_kwargs)

        self.register_callback(
            logging_callback_cls(
                logger, level=level,
                logging_frequencies=logging_frequencies,
                reduce_types=reduce_types))

        register_logger(self._callbacks[-1]._logger, self.name)

    @staticmethod
    def _search_for_prev_state(path, extensions=None):
        """
        Helper function to search in a given path for previous epoch states
        (indicated by extensions)

        Parameters
        ----------
        path : str
            the path to search in
        extensions : list
            list of strings containing valid file extensions for checkpoint
            files

        Returns
        -------
        str
            the file containing the latest checkpoint (if available)
        None
            if no latst checkpoint was found
        int
            the latest epoch (1 if no checkpoint was found)

        """
        if extensions is None:
            extensions = []
        files = []
        for file in os.listdir(path):
            for ext in extensions:
                if not ext.startswith("."):
                    ext = "." + ext

                if not file.endswith(ext):
                    continue

                if not file.startswith("checkpoint"):
                    continue

                if file.endswith("_best" + ext):
                    continue

                files.append(file)
                break

        if files:
            latest_epoch = max([
                int(x.rsplit("_", 1)[-1].split(".", 1)[0])
                for x in files])

            latest_state_filename = [x for x in files
                                     if x.startswith("checkpoint_epoch_%d"
                                                     % latest_epoch)][0]
            latest_state_path = os.path.join(path, latest_state_filename)
            return latest_state_path, latest_epoch

        return None, 1

    def register_callback(self, callback: AbstractCallback):
        """
        Registers the passed callback to the trainer,
        after checking it is really a valid callback

        Parameters
        ----------
        callback : AbstractCallback
            the potential callback to register

        Raises
        ------
        AssertionError
            :param:`callback` is not an instance of :class:`AbstractCallback`
            and does not provide the methods `at_iter_begin`, `at_iter_end`,
            `at_epoch_begin` and `at_epoch_end`

        """
        has_all_attrs = True
        for attr in ("epoch",):
            has_all_attrs = has_all_attrs and hasattr(callback,
                                                      "at_%s_begin" % attr)
            has_all_attrs = has_all_attrs and hasattr(callback,
                                                      "at_%s_end" % attr)

        assert has_all_attrs, "Given callback is not valid; Must be " \
                              "instance of AbstractCallback or provide " \
                              "functions 'at_epoch_begin' and 'at_epoch_end'"
        super().register_callback(callback)<|MERGE_RESOLUTION|>--- conflicted
+++ resolved
@@ -187,21 +187,14 @@
 
     def _setup(self, network, lr_scheduler_cls, lr_scheduler_params, gpu_ids,
                key_mapping, convert_batch_to_npy_fn, prepare_batch_fn,
-<<<<<<< HEAD
                tta_transforms, tta_reduce_fn,
-               tta_inverse_transforms):
+               tta_inverse_transforms, callbacks):
 
         super()._setup(network, key_mapping, convert_batch_to_npy_fn,
                        prepare_batch_fn, tta_transforms, tta_reduce_fn,
-                       tta_inverse_transforms)
-=======
-               callbacks):
-
-        super()._setup(network, key_mapping, convert_batch_to_npy_fn,
-                       prepare_batch_fn, callbacks)
+                       tta_inverse_transforms, callbacks)
 
         self._reinitialize_logging(**self._logging_setup_kwargs)
->>>>>>> cd3ad277
 
         self.closure_fn = network.closure
 
