--- conflicted
+++ resolved
@@ -446,12 +446,7 @@
         """
         raise NotImplementedError()
 
-<<<<<<< HEAD
-
-if "torch" in os.environ["DELIRA_BACKEND"]:
-=======
 if "TORCH" in get_backends():
->>>>>>> 01f25deb
 
     import torch
     from .train_utils import create_optims_default_pytorch
