--- conflicted
+++ resolved
@@ -1,20 +1,12 @@
-<<<<<<< HEAD
-from sklearn.metrics import accuracy_score, balanced_accuracy_score, f1_score, \
-    fbeta_score, hamming_loss, jaccard_similarity_score, log_loss, \
+
+from sklearn.metrics import accuracy_score, balanced_accuracy_score, \
+    f1_score, fbeta_score, hamming_loss, jaccard_similarity_score, log_loss, \
     matthews_corrcoef, precision_score, recall_score, zero_one_loss, \
     roc_auc_score
 from sklearn.preprocessing import label_binarize
 
 import numpy as np
 
-=======
-import trixi
-from sklearn.metrics import accuracy_score
-from sklearn.metrics import roc_auc_score
-
-from delira import get_backends
-from ..utils.decorators import make_deprecated
->>>>>>> 5db9a653
 
 class SklearnClassificationMetric(object):
     def __init__(self, score_fn, gt_logits=False, pred_logits=True, **kwargs):
@@ -37,13 +29,7 @@
         self._pred_logits = pred_logits
         self.kwargs = kwargs
 
-<<<<<<< HEAD
     def __call__(self, y_true, y_pred, **kwargs):
-=======
-    from .train_utils import pytorch_tensor_to_numpy, float_to_pytorch_tensor
-
-    class AurocMetricPyTorch(torch.nn.Module):
->>>>>>> 5db9a653
         """
         Compute metric with score_fn
 
@@ -81,7 +67,6 @@
         super().__init__(accuracy_score, gt_logits, pred_logits, **kwargs)
 
 
-<<<<<<< HEAD
 class SklearnBalancedAccuracyScore(SklearnClassificationMetric):
     """
     Balanced Accuracy Metric
@@ -97,22 +82,6 @@
     """
     def __init__(self, gt_logits=False, pred_logits=True, **kwargs):
         super().__init__(f1_score, gt_logits, pred_logits, **kwargs)
-=======
-            """
-            if outputs.dim() == 2:
-                outputs = torch.argmax(outputs, dim=1)
-            score = roc_auc_score(pytorch_tensor_to_numpy(targets),
-                                  pytorch_tensor_to_numpy(outputs))
-            return float_to_pytorch_tensor(score)
-
-    class AccuracyMetricPyTorch(torch.nn.Module):
-        """
-        Metric to Calculate Accuracy
-
-        .. deprecated:: 0.1
-            :class:`AccuracyMetricPyTorch` will be removed in next release and
-            is deprecated in favor of ``trixi.logging`` Modules
->>>>>>> 5db9a653
 
 
 class SklearnFBetaScore(SklearnClassificationMetric):
@@ -148,7 +117,6 @@
         super().__init__(log_loss, gt_logits, pred_logits, **kwargs)
 
 
-<<<<<<< HEAD
 class SklearnMatthewsCorrCoeff(SklearnClassificationMetric):
     """
     Matthews Correlation Coefficient
@@ -245,48 +213,4 @@
         # classification with multiple classes
         if len(self.classes) > 2:
             y_true_bin = label_binarize(y_true, self.classes)
-            return roc_auc_score(y_true_bin, y_pred, **kwargs, **self.kwargs)
-=======
-        @make_deprecated(trixi)
-        def __init__(self, normalize=True, sample_weight=None):
-            """
-
-            Parameters
-            ----------
-            normalize : bool, optional (default=True)
-            If ``False``, return the number of correctly classified samples.
-            Otherwise, return the fraction of correctly classified samples.
-
-            sample_weight : array-like of shape = [n_samples], optional
-                Sample weights.
-
-            """
-            super().__init__()
-            self.normalize = normalize
-            self.sample_weight = sample_weight
-
-        def forward(self, outputs: torch.Tensor, targets: torch.Tensor):
-            """
-            Actual accuracy calcuation
-
-            Parameters
-            ----------
-            outputs : torch.Tensor
-                predictions from network
-            targets : torch.Tensor
-                training targets
-
-            Returns
-            -------
-            torch.Tensor
-                accuracy value
-
-            """
-            outputs = outputs > 0.5
-            if outputs.dim() == 2:
-                outputs = torch.argmax(outputs, dim=1)
-            score = accuracy_score(pytorch_tensor_to_numpy(targets),
-                                   pytorch_tensor_to_numpy(outputs),
-                                   self.normalize, self.sample_weight)
-            return float_to_pytorch_tensor(score)
->>>>>>> 5db9a653
+            return roc_auc_score(y_true_bin, y_pred, **kwargs, **self.kwargs)