# Adapted from https://github.com/jaxony/unet-pytorch/blob/master/model.py

from delira import get_backends
from delira.utils.decorators import make_deprecated

if "TORCH" in get_backends():
    import torch
    import torch.nn.functional as F
    from torch.nn import init
    import logging
    from ..abstract_network import AbstractPyTorchNetwork
    # use loss scaling if installed, otherwise falls back to "normal" backward
    from ..model_utils import scale_loss

    class UNet2dPyTorch(AbstractPyTorchNetwork):
        """
        The :class:`UNet2dPyTorch` is a convolutional encoder-decoder neural
        network.
        Contextual spatial information (from the decoding,
        expansive pathway) about an input tensor is merged with
        information representing the localization of details
        (from the encoding, compressive pathway).

        Notes
        -----
        Differences to the original paper:

            * padding is used in 3x3 convolutions to prevent loss of border
                pixels
            * merging outputs does not require cropping due to (1)
            * residual connections can be used by specifying
                ``merge_mode='add'``
            * if non-parametric upsampling is used in the decoder pathway (
                specified by upmode='upsample'), then an additional 1x1 2d
                convolution occurs after upsampling to reduce channel
                dimensionality by a factor of 2. This channel halving happens
                with the convolution in the tranpose convolution (specified by
                ``upmode='transpose'``)

        References
        ----------
        https://arxiv.org/abs/1505.04597

        See Also
        --------
        :class:`UNet3dPyTorch`

        """

        @make_deprecated("Own repository to be announced")
        def __init__(self, num_classes, in_channels=1, depth=5,
                     start_filts=64, up_mode='transpose',
                     merge_mode='concat'):
            """

            Parameters
            ----------
            num_classes : int
                number of output classes
            in_channels : int
                number of channels for the input tensor (default: 1)
            depth : int
                number of MaxPools in the U-Net (default: 5)
            start_filts : int
                number of convolutional filters for the first conv (affects all
                other conv-filter numbers too; default: 64)
            up_mode : str
                type of upconvolution. Must be one of ['transpose', 'upsample']
                if 'transpose':
                    Use transpose convolution for upsampling
                if 'upsample':
                    Use bilinear Interpolation for upsampling (no additional
                    trainable parameters)
                default: 'transpose'
            merge_mode : str
                mode of merging the two paths (with and without pooling). Must
                be one of ['merge', 'add']
                if 'merge':
                    Concatenates along the channel dimension (Original UNet)
                if 'add':
                    Adds both tensors (Residual behaviour)
                default: 'merge'

            """

            super().__init__()

            if up_mode in ('transpose', 'upsample'):
                self.up_mode = up_mode
            else:
                raise ValueError("\"{}\" is not a valid mode for "
                                 "upsampling. Only \"transpose\" and "
                                 "\"upsample\" are allowed.".format(up_mode))

            if merge_mode in ('concat', 'add'):
                self.merge_mode = merge_mode
            else:
                raise ValueError("\"{}\" is not a valid mode for"
                                 "merging up and down paths. "
                                 "Only \"concat\" and "
                                 "\"add\" are allowed.".format(up_mode))

            # NOTE: up_mode 'upsample' is incompatible with merge_mode 'add'
            if self.up_mode == 'upsample' and self.merge_mode == 'add':
                raise ValueError("up_mode \"upsample\" is incompatible "
                                 "with merge_mode \"add\" at the moment "
                                 "because it doesn't make sense to use "
                                 "nearest neighbour to reduce "
                                 "depth channels (by half).")

            self.num_classes = num_classes
            self.in_channels = in_channels
            self.start_filts = start_filts
            self.depth = depth

            self.down_convs = []
            self.up_convs = []

            self.conv_final = None

            self._build_model(num_classes, in_channels, depth, start_filts)

            self.reset_params()

        @staticmethod
        def weight_init(m):
            """
            Initializes weights with xavier_normal and bias with zeros

            Parameters
            ----------
            m : torch.nn.Module
                module to initialize

            """
            if isinstance(m, torch.nn.Conv2d):
                init.xavier_normal_(m.weight)
                init.constant_(m.bias, 0)

        def reset_params(self):
            """
            Initialize all parameters

            """
            for i, m in enumerate(self.modules()):
                self.weight_init(m)

        def forward(self, x):
            """
            Feed tensor through network

            Parameters
            ----------
            x : torch.Tensor

            Returns
            -------
            torch.Tensor
                Prediction

            """
            encoder_outs = []

            # encoder pathway, save outputs for merging
            for i, module in enumerate(self.down_convs):
                x, before_pool = module(x)
                encoder_outs.append(before_pool)

            for i, module in enumerate(self.up_convs):
                before_pool = encoder_outs[-(i + 2)]
                x = module(before_pool, x)

            # No softmax is used. This means you need to use
            # torch.nn.CrossEntropyLoss is your training script,
            # as this module includes a softmax already.
            x = self.conv_final(x)
            return {"pred": x}

        @staticmethod
        def closure(model, data_dict: dict, optimizers: dict, losses={},
                    metrics={}, fold=0, **kwargs):
            """
            closure method to do a single backpropagation step


            Parameters
            ----------
            model : :class:`ClassificationNetworkBasePyTorch`
                trainable model
            data_dict : dict
                dictionary containing the data
            optimizers : dict
                dictionary of optimizers to optimize model's parameters
            losses : dict
                dict holding the losses to calculate errors
                (gradients from different losses will be accumulated)
            metrics : dict
                dict holding the metrics to calculate
            fold : int
                Current Fold in Crossvalidation (default: 0)
            **kwargs:
                additional keyword arguments

            Returns
            -------
            dict
                Metric values (with same keys as input dict metrics)
            dict
                Loss values (with same keys as input dict losses)
            list
                Arbitrary number of predictions as torch.Tensor

            Raises
            ------
            AssertionError
                if optimizers or losses are empty or the optimizers are not
                specified

            """

            assert (optimizers and losses) or not optimizers, \
                "Loss dict cannot be emtpy, if optimizers are passed"

            loss_vals = {}
            metric_vals = {}
            total_loss = 0

            # choose suitable context manager:
            if optimizers:
                context_man = torch.enable_grad

            else:
                context_man = torch.no_grad

            with context_man():

                inputs = data_dict.pop("data")
                preds = model(inputs)

                if data_dict:

                    for key, crit_fn in losses.items():
                        _loss_val = crit_fn(preds["pred"], *data_dict.values())
                        loss_vals[key] = _loss_val.detach()
                        total_loss += _loss_val

                    with torch.no_grad():
                        for key, metric_fn in metrics.items():
                            metric_vals[key] = metric_fn(
                                preds["pred"], *data_dict.values())

            if optimizers:
                optimizers['default'].zero_grad()
                # perform loss scaling via apex if half precision is enabled
                with scale_loss(total_loss,
                                optimizers["default"]) as scaled_loss:
<<<<<<< HEAD

=======
>>>>>>> 1a850387
                    scaled_loss.backward()
                optimizers['default'].step()

            else:

                # add prefix "val" in validation mode
                eval_loss_vals, eval_metrics_vals = {}, {}
                for key in loss_vals.keys():
                    eval_loss_vals["val_" + str(key)] = loss_vals[key]

                for key in metric_vals:
                    eval_metrics_vals["val_" + str(key)] = metric_vals[key]

                loss_vals = eval_loss_vals
                metric_vals = eval_metrics_vals

            return metric_vals, loss_vals, {k: v.detach()
                                            for k, v in preds.items()}

        def _build_model(self, num_classes, in_channels=3, depth=5,
                         start_filts=64):
            """
            Builds the actual model

            Parameters
            ----------
            num_classes : int
                number of output classes
            in_channels : int
                number of channels for the input tensor (default: 1)
            depth : int
                number of MaxPools in the U-Net (default: 5)
            start_filts : int
                number of convolutional filters for the first conv (affects all
                other conv-filter numbers too; default: 64)

            Notes
            -----
            The Helper functions and classes are defined within this function
            because ``delira`` once offered a possibility to save the source
            code along the weights to completely recover the network without
            needing a manually created network instance and these helper
            functions had to be saved too.

            """

            def conv3x3(in_channels, out_channels, stride=1,
                        padding=1, bias=True, groups=1):
                return torch.nn.Conv2d(
                    in_channels,
                    out_channels,
                    kernel_size=3,
                    stride=stride,
                    padding=padding,
                    bias=bias,
                    groups=groups)

            def upconv2x2(in_channels, out_channels, mode='transpose'):
                if mode == 'transpose':
                    return torch.nn.ConvTranspose2d(
                        in_channels,
                        out_channels,
                        kernel_size=2,
                        stride=2)
                else:
                    # out_channels is always going to be the same
                    # as in_channels
                    return torch.nn.Sequential(
                        torch.nn.Upsample(mode='bilinear', scale_factor=2),
                        conv1x1(in_channels, out_channels))

            def conv1x1(in_channels, out_channels, groups=1):
                return torch.nn.Conv2d(
                    in_channels,
                    out_channels,
                    kernel_size=1,
                    groups=groups,
                    stride=1)

            class DownConv(torch.nn.Module):
                """
                A helper Module that performs 2 convolutions and 1 MaxPool.
                A ReLU activation follows each convolution.
                """

                def __init__(self, in_channels, out_channels, pooling=True):
                    super(DownConv, self).__init__()

                    self.in_channels = in_channels
                    self.out_channels = out_channels
                    self.pooling = pooling

                    self.conv1 = conv3x3(self.in_channels, self.out_channels)
                    self.conv2 = conv3x3(self.out_channels, self.out_channels)

                    if self.pooling:
                        self.pool = torch.nn.MaxPool2d(kernel_size=2, stride=2)

                def forward(self, x):
                    x = F.relu(self.conv1(x))
                    x = F.relu(self.conv2(x))
                    before_pool = x
                    if self.pooling:
                        x = self.pool(x)
                    return x, before_pool

            class UpConv(torch.nn.Module):
                """
                A helper Module that performs 2 convolutions and 1
                UpConvolution.
                A ReLU activation follows each convolution.
                """

                def __init__(self, in_channels, out_channels,
                             merge_mode='concat', up_mode='transpose'):
                    super(UpConv, self).__init__()

                    self.in_channels = in_channels
                    self.out_channels = out_channels
                    self.merge_mode = merge_mode
                    self.up_mode = up_mode

                    self.upconv = upconv2x2(
                        self.in_channels, self.out_channels, mode=self.up_mode)

                    if self.merge_mode == 'concat':
                        self.conv1 = conv3x3(
                            2 * self.out_channels, self.out_channels)
                    else:
                        # num of input channels to conv2 is same
                        self.conv1 = conv3x3(self.out_channels,
                                             self.out_channels)
                    self.conv2 = conv3x3(self.out_channels, self.out_channels)

                def forward(self, from_down, from_up):
                    from_up = self.upconv(from_up)
                    if self.merge_mode == 'concat':
                        x = torch.cat((from_up, from_down), 1)
                    else:
                        x = from_up + from_down
                    x = F.relu(self.conv1(x))
                    x = F.relu(self.conv2(x))
                    return x

            outs = in_channels
            # create the encoder pathway and add to a list
            for i in range(depth):
                ins = self.in_channels if i == 0 else outs
                outs = start_filts * (2 ** i)
                pooling = True if i < depth - 1 else False

                down_conv = DownConv(ins, outs, pooling=pooling)
                self.down_convs.append(down_conv)

            # create the decoder pathway and add to a list
            # - careful! decoding only requires depth-1 blocks
            for i in range(depth - 1):
                ins = outs
                outs = ins // 2
                up_conv = UpConv(ins, outs, up_mode=self.up_mode,
                                 merge_mode=self.merge_mode)
                self.up_convs.append(up_conv)

            self.conv_final = conv1x1(outs, num_classes)

            # add the list of modules to current module
            self.down_convs = torch.nn.ModuleList(self.down_convs)
            self.up_convs = torch.nn.ModuleList(self.up_convs)

        @staticmethod
        def prepare_batch(batch: dict, input_device, output_device):
            """
            Helper Function to prepare Network Inputs and Labels (convert them
            to correct type and shape and push them to correct devices)

            Parameters
            ----------
            batch : dict
                dictionary containing all the data
            input_device : torch.device
                device for network inputs
            output_device : torch.device
                device for network outputs

            Returns
            -------
            dict
                dictionary containing data in correct type and shape and on
                correct device

            """
            return_dict = {"data": torch.from_numpy(batch.pop("data")).to(
                input_device).to(torch.float)}

            for key, vals in batch.items():
                if key == "label" and len(vals.shape) == 4:
                    vals = vals[:, 0]  # remove first axis if to many axis
                    # (channel dimension)
                return_dict[key] = torch.from_numpy(vals).to(output_device).to(
                    torch.long)

            return return_dict

    class UNet3dPyTorch(AbstractPyTorchNetwork):
        """
        The :class:`UNet3dPyTorch` is a convolutional encoder-decoder neural
        network.
        Contextual spatial information (from the decoding,
        expansive pathway) about an input tensor is merged with
        information representing the localization of details
        (from the encoding, compressive pathway).

        Notes
        -----
        Differences to the original paper:
            * Working on 3D data instead of 2D slices
            * padding is used in 3x3x3 convolutions to prevent loss of border
                pixels
            * merging outputs does not require cropping due to (1)
            * residual connections can be used by specifying
                ``merge_mode='add'``
            * if non-parametric upsampling is used in the decoder pathway (
                specified by upmode='upsample'), then an additional 1x1x1 3d
                convolution occurs after upsampling to reduce channel
                dimensionality by a factor of 2. This channel halving happens
                with the convolution in the tranpose convolution (specified by
                ``upmode='transpose'``)

        References
        ----------
        https://arxiv.org/abs/1505.04597

        See Also
        --------
        :class:`UNet2dPyTorch`

        """

        def __init__(self, num_classes, in_channels=3, depth=5,
                     start_filts=64, up_mode='transpose',
                     merge_mode='concat'):
            """

            Parameters
            ----------
            num_classes : int
                number of output classes
            in_channels : int
                number of channels for the input tensor (default: 1)
            depth : int
                number of MaxPools in the U-Net (default: 5)
            start_filts : int
                number of convolutional filters for the first conv (affects all
                other conv-filter numbers too; default: 64)
            up_mode : str
                type of upconvolution. Must be one of ['transpose', 'upsample']
                if 'transpose':
                    Use transpose convolution for upsampling
                if 'upsample':
                    Use trilinear Interpolation for upsampling (no additional
                    trainable parameters)
                default: 'transpose'
            merge_mode : str
                mode of merging the two paths (with and without pooling). Must
                be one of ['merge', 'add']
                if 'merge':
                    Concatenates along the channel dimension (Original UNet)
                if 'add':
                    Adds both tensors (Residual behaviour)
                default: 'merge'

            """
            super().__init__()

            if up_mode in ('transpose', 'upsample'):
                self.up_mode = up_mode
            else:
                raise ValueError("\"{}\" is not a valid mode for "
                                 "upsampling. Only \"transpose\" and "
                                 "\"upsample\" are allowed.".format(up_mode))

            if merge_mode in ('concat', 'add'):
                self.merge_mode = merge_mode
            else:
                raise ValueError("\"{}\" is not a valid mode for"
                                 "merging up and down paths. "
                                 "Only \"concat\" and "
                                 "\"add\" are allowed.".format(up_mode))

            # NOTE: up_mode 'upsample' is incompatible with merge_mode 'add'
            if self.up_mode == 'upsample' and self.merge_mode == 'add':
                raise ValueError("up_mode \"upsample\" is incompatible "
                                 "with merge_mode \"add\" at the moment "
                                 "because it doesn't make sense to use "
                                 "nearest neighbour to reduce "
                                 "depth channels (by half).")

            self.num_classes = num_classes
            self.in_channels = in_channels
            self.start_filts = start_filts
            self.depth = depth

            self.down_convs = []
            self.up_convs = []
            self.conv_final = None

            self._build_model(num_classes, in_channels, depth, start_filts)

            self.reset_params()

        @staticmethod
        def weight_init(m):
            """
            Initializes weights with xavier_normal and bias with zeros

            Parameters
            ----------
            m : torch.nn.Module
                module to initialize

            """

            if isinstance(m, torch.nn.Conv3d):
                init.xavier_normal_(m.weight)
                init.constant_(m.bias, 0)

        def reset_params(self):
            """
            Initialize all parameters

            """
            for i, m in enumerate(self.modules()):
                self.weight_init(m)

        def forward(self, x):
            """
            Feed tensor through network

            Parameters
            ----------
            x : torch.Tensor

            Returns
            -------
            torch.Tensor
                Prediction

            """
            encoder_outs = []

            # encoder pathway, save outputs for merging
            for i, module in enumerate(self.down_convs):
                x, before_pool = module(x)
                encoder_outs.append(before_pool)

            for i, module in enumerate(self.up_convs):
                before_pool = encoder_outs[-(i + 2)]
                x = module(before_pool, x)

            # No softmax is used. This means you need to use
            # torch.nn.CrossEntropyLoss is your training script,
            # as this module includes a softmax already.
            x = self.conv_final(x)
            return {"pred": x}

        @staticmethod
        def closure(model, data_dict: dict, optimizers: dict, losses={},
                    metrics={}, fold=0, **kwargs):
            """
            closure method to do a single backpropagation step


            Parameters
            ----------
            model : :class:`ClassificationNetworkBasePyTorch`
                trainable model
            data_dict : dict
                dictionary containing the data
            optimizers : dict
                dictionary of optimizers to optimize model's parameters
            losses : dict
                dict holding the losses to calculate errors
                (gradients from different losses will be accumulated)
            metrics : dict
                dict holding the metrics to calculate
            fold : int
                Current Fold in Crossvalidation (default: 0)
            **kwargs:
                additional keyword arguments

            Returns
            -------
            dict
                Metric values (with same keys as input dict metrics)
            dict
                Loss values (with same keys as input dict losses)
            list
                Arbitrary number of predictions as torch.Tensor

            Raises
            ------
            AssertionError
                if optimizers or losses are empty or the optimizers are not
                specified

            """

            assert (optimizers and losses) or not optimizers, \
                "Loss dict cannot be emtpy, if optimizers are passed"

            loss_vals = {}
            metric_vals = {}
            total_loss = 0

            # choose suitable context manager:
            if optimizers:
                context_man = torch.enable_grad

            else:
                context_man = torch.no_grad

            with context_man():

                inputs = data_dict.pop("data")
                preds = model(inputs)

                if data_dict:

                    for key, crit_fn in losses.items():
                        _loss_val = crit_fn(preds["pred"],
                                            *data_dict.values())
                        loss_vals[key] = _loss_val.item()
                        total_loss += _loss_val

                    with torch.no_grad():
                        for key, metric_fn in metrics.items():
                            metric_vals[key] = metric_fn(
                                preds["pred"], *data_dict.values()).item()

            if optimizers:
                optimizers['default'].zero_grad()
                # perform loss scaling via apex if half precision is enabled
<<<<<<< HEAD

=======
>>>>>>> 1a850387
                with scale_loss(total_loss,
                                optimizers["default"]) as scaled_loss:
                    scaled_loss.backward()
                optimizers['default'].step()

            else:

                # add prefix "val" in validation mode
                eval_loss_vals, eval_metrics_vals = {}, {}
                for key in loss_vals.keys():
                    eval_loss_vals["val_" + str(key)] = loss_vals[key]

                for key in metric_vals:
                    eval_metrics_vals["val_" + str(key)] = metric_vals[key]

                loss_vals = eval_loss_vals
                metric_vals = eval_metrics_vals

            return metric_vals, loss_vals, {k: v.detach()
                                            for k, v in preds.items()}

        def _build_model(self, num_classes, in_channels=3, depth=5,
                         start_filts=64):
            """
            Builds the actual model

            Parameters
            ----------
            num_classes : int
                number of output classes
            in_channels : int
                number of channels for the input tensor (default: 1)
            depth : int
                number of MaxPools in the U-Net (default: 5)
            start_filts : int
                number of convolutional filters for the first conv (affects all
                other conv-filter numbers too; default: 64)

            Notes
            -----
            The Helper functions and classes are defined within this function
            because ``delira`` once offered a possibility to save the source
            code along the weights to completely recover the network without
            needing a manually created network instance and these helper
            functions had to be saved too.

            """

            def conv3x3x3(in_channels, out_channels, stride=1,
                          padding=1, bias=True, groups=1):
                return torch.nn.Conv3d(
                    in_channels,
                    out_channels,
                    kernel_size=3,
                    stride=stride,
                    padding=padding,
                    bias=bias,
                    groups=groups)

            def upconv2x2x2(in_channels, out_channels, mode='transpose'):
                if mode == 'transpose':
                    return torch.nn.ConvTranspose3d(
                        in_channels,
                        out_channels,
                        kernel_size=2,
                        stride=2)
                else:
                    # out_channels is always going to be the same
                    # as in_channels
                    return torch.nn.Sequential(
                        torch.nn.Upsample(mode='trilinear', scale_factor=2),
                        conv1x1x1(in_channels, out_channels))

            def conv1x1x1(in_channels, out_channels, groups=1):
                return torch.nn.Conv3d(
                    in_channels,
                    out_channels,
                    kernel_size=1,
                    groups=groups,
                    stride=1)

            class DownConv(torch.nn.Module):
                """
                A helper Module that performs 2 convolutions and 1 MaxPool.
                A ReLU activation follows each convolution.
                """

                def __init__(self, in_channels, out_channels, pooling=True):
                    super(DownConv, self).__init__()

                    self.in_channels = in_channels
                    self.out_channels = out_channels
                    self.pooling = pooling

                    self.conv1 = conv3x3x3(self.in_channels, self.out_channels)
                    self.conv2 = conv3x3x3(
                        self.out_channels, self.out_channels)

                    if self.pooling:
                        self.pool = torch.nn.MaxPool3d(kernel_size=2, stride=2)

                def forward(self, x):
                    x = F.relu(self.conv1(x))
                    x = F.relu(self.conv2(x))
                    before_pool = x
                    if self.pooling:
                        x = self.pool(x)
                    return x, before_pool

            class UpConv(torch.nn.Module):
                """
                A helper Module that performs 2 convolutions and 1
                UpConvolution.
                A ReLU activation follows each convolution.
                """

                def __init__(self, in_channels, out_channels,
                             merge_mode='concat', up_mode='transpose'):
                    super(UpConv, self).__init__()

                    self.in_channels = in_channels
                    self.out_channels = out_channels
                    self.merge_mode = merge_mode
                    self.up_mode = up_mode

                    self.upconv = upconv2x2x2(
                        self.in_channels, self.out_channels, mode=self.up_mode)

                    if self.merge_mode == 'concat':
                        self.conv1 = conv3x3x3(
                            2 * self.out_channels, self.out_channels)
                    else:
                        # num of input channels to conv2 is same
                        self.conv1 = conv3x3x3(self.out_channels,
                                               self.out_channels)
                    self.conv2 = conv3x3x3(
                        self.out_channels, self.out_channels)

                def forward(self, from_down, from_up):
                    from_up = self.upconv(from_up)
                    if self.merge_mode == 'concat':
                        x = torch.cat((from_up, from_down), 1)
                    else:
                        x = from_up + from_down
                    x = F.relu(self.conv1(x))
                    x = F.relu(self.conv2(x))
                    return x

            outs = in_channels
            # create the encoder pathway and add to a list
            for i in range(depth):
                ins = self.in_channels if i == 0 else outs
                outs = start_filts * (2 ** i)
                pooling = True if i < depth - 1 else False

                down_conv = DownConv(ins, outs, pooling=pooling)
                self.down_convs.append(down_conv)

            # create the decoder pathway and add to a list
            # - careful! decoding only requires depth-1 blocks
            for i in range(depth - 1):
                ins = outs
                outs = ins // 2
                up_conv = UpConv(ins, outs, up_mode=self.up_mode,
                                 merge_mode=self.merge_mode)
                self.up_convs.append(up_conv)

            self.conv_final = conv1x1x1(outs, num_classes)

            # add the list of modules to current module
            self.down_convs = torch.nn.ModuleList(self.down_convs)
            self.up_convs = torch.nn.ModuleList(self.up_convs)

        @staticmethod
        def prepare_batch(batch: dict, input_device, output_device):
            """
            Helper Function to prepare Network Inputs and Labels (convert them
            to correct type and shape and push them to correct devices)

            Parameters
            ----------
            batch : dict
                dictionary containing all the data
            input_device : torch.device
                device for network inputs
            output_device : torch.device
                device for network outputs

            Returns
            -------
            dict
                dictionary containing data in correct type and shape and on
                correct device

            """
            return_dict = {"data": torch.from_numpy(batch.pop("data")).to(
                input_device).to(torch.float)}

            for key, vals in batch.items():
                if key == "label" and len(vals.shape) == 5:
                    vals = vals[:, 0]  # remove first axis if to many axis
                    # (channel dimension)
                return_dict[key] = torch.from_numpy(vals).to(output_device).to(
                    torch.long)

            return return_dict<|MERGE_RESOLUTION|>--- conflicted
+++ resolved
@@ -254,10 +254,6 @@
                 # perform loss scaling via apex if half precision is enabled
                 with scale_loss(total_loss,
                                 optimizers["default"]) as scaled_loss:
-<<<<<<< HEAD
-
-=======
->>>>>>> 1a850387
                     scaled_loss.backward()
                 optimizers['default'].step()
 
@@ -700,10 +696,6 @@
             if optimizers:
                 optimizers['default'].zero_grad()
                 # perform loss scaling via apex if half precision is enabled
-<<<<<<< HEAD
-
-=======
->>>>>>> 1a850387
                 with scale_loss(total_loss,
                                 optimizers["default"]) as scaled_loss:
                     scaled_loss.backward()
