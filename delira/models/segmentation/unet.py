# Adapted from https://github.com/jaxony/unet-pytorch/blob/master/model.py

from delira import get_backends
from delira.utils.decorators import make_deprecated

if "TORCH" in get_backends():
    import torch
    import torch.nn.functional as F
    from torch.nn import init
    import logging
    from ..abstract_network import AbstractPyTorchNetwork
    # use loss scaling if installed, otherwise falls back to "normal" backward
    from ..model_utils import scale_loss

    class UNet2dPyTorch(AbstractPyTorchNetwork):
        """
        The :class:`UNet2dPyTorch` is a convolutional encoder-decoder neural
        network.
        Contextual spatial information (from the decoding,
        expansive pathway) about an input tensor is merged with
        information representing the localization of details
        (from the encoding, compressive pathway).

        Notes
        -----
        Differences to the original paper:

            * padding is used in 3x3 convolutions to prevent loss of border
                pixels
            * merging outputs does not require cropping due to (1)
            * residual connections can be used by specifying
                ``merge_mode='add'``
            * if non-parametric upsampling is used in the decoder pathway (
                specified by upmode='upsample'), then an additional 1x1 2d
                convolution occurs after upsampling to reduce channel
                dimensionality by a factor of 2. This channel halving happens
                with the convolution in the tranpose convolution (specified by
                ``upmode='transpose'``)

        References
        ----------
        https://arxiv.org/abs/1505.04597

        See Also
        --------
        :class:`UNet3dPyTorch`

        """

        @make_deprecated("Own repository to be announced")
        def __init__(self, num_classes, in_channels=1, depth=5,
                     start_filts=64, up_mode='transpose',
                     merge_mode='concat'):
            """

            Parameters
            ----------
            num_classes : int
                number of output classes
            in_channels : int
                number of channels for the input tensor (default: 1)
            depth : int
                number of MaxPools in the U-Net (default: 5)
            start_filts : int
                number of convolutional filters for the first conv (affects all
                other conv-filter numbers too; default: 64)
            up_mode : str
                type of upconvolution. Must be one of ['transpose', 'upsample']
                if 'transpose':
                    Use transpose convolution for upsampling
                if 'upsample':
                    Use bilinear Interpolation for upsampling (no additional
                    trainable parameters)
                default: 'transpose'
            merge_mode : str
                mode of merging the two paths (with and without pooling). Must
                be one of ['merge', 'add']
                if 'merge':
                    Concatenates along the channel dimension (Original UNet)
                if 'add':
                    Adds both tensors (Residual behaviour)
                default: 'merge'

            """

            super().__init__()

            if up_mode in ('transpose', 'upsample'):
                self.up_mode = up_mode
            else:
                raise ValueError("\"{}\" is not a valid mode for "
                                 "upsampling. Only \"transpose\" and "
                                 "\"upsample\" are allowed.".format(up_mode))

            if merge_mode in ('concat', 'add'):
                self.merge_mode = merge_mode
            else:
                raise ValueError("\"{}\" is not a valid mode for"
                                 "merging up and down paths. "
                                 "Only \"concat\" and "
                                 "\"add\" are allowed.".format(up_mode))

            # NOTE: up_mode 'upsample' is incompatible with merge_mode 'add'
            if self.up_mode == 'upsample' and self.merge_mode == 'add':
                raise ValueError("up_mode \"upsample\" is incompatible "
                                 "with merge_mode \"add\" at the moment "
                                 "because it doesn't make sense to use "
                                 "nearest neighbour to reduce "
                                 "depth channels (by half).")

            self.num_classes = num_classes
            self.in_channels = in_channels
            self.start_filts = start_filts
            self.depth = depth

            self.down_convs = []
            self.up_convs = []

            self.conv_final = None

            self._build_model(num_classes, in_channels, depth, start_filts)

            self.reset_params()

        @staticmethod
        def weight_init(m):
            """
            Initializes weights with xavier_normal and bias with zeros

            Parameters
            ----------
            m : torch.nn.Module
                module to initialize

            """
            if isinstance(m, torch.nn.Conv2d):
                init.xavier_normal_(m.weight)
                init.constant_(m.bias, 0)

        def reset_params(self):
            """
            Initialize all parameters

            """
            for i, m in enumerate(self.modules()):
                self.weight_init(m)

        def forward(self, x):
            """
            Feed tensor through network

            Parameters
            ----------
            x : torch.Tensor

            Returns
            -------
            torch.Tensor
                Prediction

            """
            encoder_outs = []

            # encoder pathway, save outputs for merging
            for i, module in enumerate(self.down_convs):
                x, before_pool = module(x)
                encoder_outs.append(before_pool)

            for i, module in enumerate(self.up_convs):
                before_pool = encoder_outs[-(i + 2)]
                x = module(before_pool, x)

            # No softmax is used. This means you need to use
            # torch.nn.CrossEntropyLoss is your training script,
            # as this module includes a softmax already.
            x = self.conv_final(x)
            return {"pred": x}

        @staticmethod
        def closure(model, data_dict: dict, optimizers: dict, losses={},
                    metrics={}, fold=0, **kwargs):
            """
            closure method to do a single backpropagation step


            Parameters
            ----------
            model : :class:`ClassificationNetworkBasePyTorch`
                trainable model
            data_dict : dict
                dictionary containing the data
            optimizers : dict
                dictionary of optimizers to optimize model's parameters
            losses : dict
                dict holding the losses to calculate errors
                (gradients from different losses will be accumulated)
            metrics : dict
                dict holding the metrics to calculate
            fold : int
                Current Fold in Crossvalidation (default: 0)
            **kwargs:
                additional keyword arguments

            Returns
            -------
            dict
                Metric values (with same keys as input dict metrics)
            dict
                Loss values (with same keys as input dict losses)
            list
                Arbitrary number of predictions as torch.Tensor

            Raises
            ------
            AssertionError
                if optimizers or losses are empty or the optimizers are not
                specified

            """

            assert (optimizers and losses) or not optimizers, \
                "Loss dict cannot be emtpy, if optimizers are passed"

            loss_vals = {}
            metric_vals = {}
            total_loss = 0

            # choose suitable context manager:
            if optimizers:
                context_man = torch.enable_grad

            else:
                context_man = torch.no_grad

            with context_man():

                inputs = data_dict.pop("data")
                preds = model(inputs)

                if data_dict:

                    for key, crit_fn in losses.items():
                        _loss_val = crit_fn(preds["pred"], *data_dict.values())
                        loss_vals[key] = _loss_val.detach()
                        total_loss += _loss_val

                    with torch.no_grad():
                        for key, metric_fn in metrics.items():
                            metric_vals[key] = metric_fn(
                                preds["pred"], *data_dict.values())

            if optimizers:
                optimizers['default'].zero_grad()
                # perform loss scaling via apex if half precision is enabled
                with scale_loss(total_loss,
                                optimizers["default"]) as scaled_loss:
<<<<<<< HEAD

=======
>>>>>>> 5d864e01
                    scaled_loss.backward()
                optimizers['default'].step()

            else:

                # add prefix "val" in validation mode
                eval_loss_vals, eval_metrics_vals = {}, {}
                for key in loss_vals.keys():
                    eval_loss_vals["val_" + str(key)] = loss_vals[key]

                for key in metric_vals:
                    eval_metrics_vals["val_" + str(key)] = metric_vals[key]

                loss_vals = eval_loss_vals
                metric_vals = eval_metrics_vals

            return metric_vals, loss_vals, {k: v.detach()
                                            for k, v in preds.items()}

        def _build_model(self, num_classes, in_channels=3, depth=5,
                         start_filts=64):
            """
            Builds the actual model

            Parameters
            ----------
            num_classes : int
                number of output classes
            in_channels : int
                number of channels for the input tensor (default: 1)
            depth : int
                number of MaxPools in the U-Net (default: 5)
            start_filts : int
                number of convolutional filters for the first conv (affects all
                other conv-filter numbers too; default: 64)

            Notes
            -----
            The Helper functions and classes are defined within this function
            because ``delira`` once offered a possibility to save the source
            code along the weights to completely recover the network without
            needing a manually created network instance and these helper
            functions had to be saved too.

            """

            def conv3x3(in_channels, out_channels, stride=1,
                        padding=1, bias=True, groups=1):
                return torch.nn.Conv2d(
                    in_channels,
                    out_channels,
                    kernel_size=3,
                    stride=stride,
                    padding=padding,
                    bias=bias,
                    groups=groups)

            def upconv2x2(in_channels, out_channels, mode='transpose'):
                if mode == 'transpose':
                    return torch.nn.ConvTranspose2d(
                        in_channels,
                        out_channels,
                        kernel_size=2,
                        stride=2)
                else:
                    # out_channels is always going to be the same
                    # as in_channels
                    return torch.nn.Sequential(
                        torch.nn.Upsample(mode='bilinear', scale_factor=2),
                        conv1x1(in_channels, out_channels))

            def conv1x1(in_channels, out_channels, groups=1):
                return torch.nn.Conv2d(
                    in_channels,
                    out_channels,
                    kernel_size=1,
                    groups=groups,
                    stride=1)

            class DownConv(torch.nn.Module):
                """
                A helper Module that performs 2 convolutions and 1 MaxPool.
                A ReLU activation follows each convolution.
                """

                def __init__(self, in_channels, out_channels, pooling=True):
                    super(DownConv, self).__init__()

                    self.in_channels = in_channels
                    self.out_channels = out_channels
                    self.pooling = pooling

                    self.conv1 = conv3x3(self.in_channels, self.out_channels)
                    self.conv2 = conv3x3(self.out_channels, self.out_channels)

                    if self.pooling:
                        self.pool = torch.nn.MaxPool2d(kernel_size=2, stride=2)

                def forward(self, x):
                    x = F.relu(self.conv1(x))
                    x = F.relu(self.conv2(x))
                    before_pool = x
                    if self.pooling:
                        x = self.pool(x)
                    return x, before_pool

            class UpConv(torch.nn.Module):
                """
                A helper Module that performs 2 convolutions and 1
                UpConvolution.
                A ReLU activation follows each convolution.
                """

                def __init__(self, in_channels, out_channels,
                             merge_mode='concat', up_mode='transpose'):
                    super(UpConv, self).__init__()

                    self.in_channels = in_channels
                    self.out_channels = out_channels
                    self.merge_mode = merge_mode
                    self.up_mode = up_mode

                    self.upconv = upconv2x2(
                        self.in_channels, self.out_channels, mode=self.up_mode)

                    if self.merge_mode == 'concat':
                        self.conv1 = conv3x3(
                            2 * self.out_channels, self.out_channels)
                    else:
                        # num of input channels to conv2 is same
                        self.conv1 = conv3x3(self.out_channels,
                                             self.out_channels)
                    self.conv2 = conv3x3(self.out_channels, self.out_channels)

                def forward(self, from_down, from_up):
                    from_up = self.upconv(from_up)
                    if self.merge_mode == 'concat':
                        x = torch.cat((from_up, from_down), 1)
                    else:
                        x = from_up + from_down
                    x = F.relu(self.conv1(x))
                    x = F.relu(self.conv2(x))
                    return x

            outs = in_channels
            # create the encoder pathway and add to a list
            for i in range(depth):
                ins = self.in_channels if i == 0 else outs
                outs = start_filts * (2 ** i)
                pooling = True if i < depth - 1 else False

                down_conv = DownConv(ins, outs, pooling=pooling)
                self.down_convs.append(down_conv)

            # create the decoder pathway and add to a list
            # - careful! decoding only requires depth-1 blocks
            for i in range(depth - 1):
                ins = outs
                outs = ins // 2
                up_conv = UpConv(ins, outs, up_mode=self.up_mode,
                                 merge_mode=self.merge_mode)
                self.up_convs.append(up_conv)

            self.conv_final = conv1x1(outs, num_classes)

            # add the list of modules to current module
            self.down_convs = torch.nn.ModuleList(self.down_convs)
            self.up_convs = torch.nn.ModuleList(self.up_convs)

        @staticmethod
        def prepare_batch(batch: dict, input_device, output_device):
            """
            Helper Function to prepare Network Inputs and Labels (convert them
            to correct type and shape and push them to correct devices)

            Parameters
            ----------
            batch : dict
                dictionary containing all the data
            input_device : torch.device
                device for network inputs
            output_device : torch.device
                device for network outputs

            Returns
            -------
            dict
                dictionary containing data in correct type and shape and on
                correct device

            """
            return_dict = {"data": torch.from_numpy(batch.pop("data")).to(
                input_device).to(torch.float)}

            for key, vals in batch.items():
                if key == "label" and len(vals.shape) == 4:
                    vals = vals[:, 0]  # remove first axis if to many axis
                    # (channel dimension)
                return_dict[key] = torch.from_numpy(vals).to(output_device).to(
                    torch.long)

            return return_dict

    class UNet3dPyTorch(AbstractPyTorchNetwork):
        """
        The :class:`UNet3dPyTorch` is a convolutional encoder-decoder neural
        network.
        Contextual spatial information (from the decoding,
        expansive pathway) about an input tensor is merged with
        information representing the localization of details
        (from the encoding, compressive pathway).

        Notes
        -----
        Differences to the original paper:
            * Working on 3D data instead of 2D slices
            * padding is used in 3x3x3 convolutions to prevent loss of border
                pixels
            * merging outputs does not require cropping due to (1)
            * residual connections can be used by specifying
                ``merge_mode='add'``
            * if non-parametric upsampling is used in the decoder pathway (
                specified by upmode='upsample'), then an additional 1x1x1 3d
                convolution occurs after upsampling to reduce channel
                dimensionality by a factor of 2. This channel halving happens
                with the convolution in the tranpose convolution (specified by
                ``upmode='transpose'``)

        References
        ----------
        https://arxiv.org/abs/1505.04597

        See Also
        --------
        :class:`UNet2dPyTorch`

        """

        def __init__(self, num_classes, in_channels=3, depth=5,
                     start_filts=64, up_mode='transpose',
                     merge_mode='concat'):
            """

            Parameters
            ----------
            num_classes : int
                number of output classes
            in_channels : int
                number of channels for the input tensor (default: 1)
            depth : int
                number of MaxPools in the U-Net (default: 5)
            start_filts : int
                number of convolutional filters for the first conv (affects all
                other conv-filter numbers too; default: 64)
            up_mode : str
                type of upconvolution. Must be one of ['transpose', 'upsample']
                if 'transpose':
                    Use transpose convolution for upsampling
                if 'upsample':
                    Use trilinear Interpolation for upsampling (no additional
                    trainable parameters)
                default: 'transpose'
            merge_mode : str
                mode of merging the two paths (with and without pooling). Must
                be one of ['merge', 'add']
                if 'merge':
                    Concatenates along the channel dimension (Original UNet)
                if 'add':
                    Adds both tensors (Residual behaviour)
                default: 'merge'

            """
            super().__init__()

            if up_mode in ('transpose', 'upsample'):
                self.up_mode = up_mode
            else:
                raise ValueError("\"{}\" is not a valid mode for "
                                 "upsampling. Only \"transpose\" and "
                                 "\"upsample\" are allowed.".format(up_mode))

            if merge_mode in ('concat', 'add'):
                self.merge_mode = merge_mode
            else:
                raise ValueError("\"{}\" is not a valid mode for"
                                 "merging up and down paths. "
                                 "Only \"concat\" and "
                                 "\"add\" are allowed.".format(up_mode))

            # NOTE: up_mode 'upsample' is incompatible with merge_mode 'add'
            if self.up_mode == 'upsample' and self.merge_mode == 'add':
                raise ValueError("up_mode \"upsample\" is incompatible "
                                 "with merge_mode \"add\" at the moment "
                                 "because it doesn't make sense to use "
                                 "nearest neighbour to reduce "
                                 "depth channels (by half).")

            self.num_classes = num_classes
            self.in_channels = in_channels
            self.start_filts = start_filts
            self.depth = depth

            self.down_convs = []
            self.up_convs = []
            self.conv_final = None

            self._build_model(num_classes, in_channels, depth, start_filts)

            self.reset_params()

        @staticmethod
        def weight_init(m):
            """
            Initializes weights with xavier_normal and bias with zeros

            Parameters
            ----------
            m : torch.nn.Module
                module to initialize

            """

            if isinstance(m, torch.nn.Conv3d):
                init.xavier_normal_(m.weight)
                init.constant_(m.bias, 0)

        def reset_params(self):
            """
            Initialize all parameters

            """
            for i, m in enumerate(self.modules()):
                self.weight_init(m)

        def forward(self, x):
            """
            Feed tensor through network

            Parameters
            ----------
            x : torch.Tensor

            Returns
            -------
            torch.Tensor
                Prediction

            """
            encoder_outs = []

            # encoder pathway, save outputs for merging
            for i, module in enumerate(self.down_convs):
                x, before_pool = module(x)
                encoder_outs.append(before_pool)

            for i, module in enumerate(self.up_convs):
                before_pool = encoder_outs[-(i + 2)]
                x = module(before_pool, x)

            # No softmax is used. This means you need to use
            # torch.nn.CrossEntropyLoss is your training script,
            # as this module includes a softmax already.
            x = self.conv_final(x)
            return {"pred": x}

        @staticmethod
        def closure(model, data_dict: dict, optimizers: dict, losses={},
                    metrics={}, fold=0, **kwargs):
            """
            closure method to do a single backpropagation step


            Parameters
            ----------
            model : :class:`ClassificationNetworkBasePyTorch`
                trainable model
            data_dict : dict
                dictionary containing the data
            optimizers : dict
                dictionary of optimizers to optimize model's parameters
            losses : dict
                dict holding the losses to calculate errors
                (gradients from different losses will be accumulated)
            metrics : dict
                dict holding the metrics to calculate
            fold : int
                Current Fold in Crossvalidation (default: 0)
            **kwargs:
                additional keyword arguments

            Returns
            -------
            dict
                Metric values (with same keys as input dict metrics)
            dict
                Loss values (with same keys as input dict losses)
            list
                Arbitrary number of predictions as torch.Tensor

            Raises
            ------
            AssertionError
                if optimizers or losses are empty or the optimizers are not
                specified

            """

            assert (optimizers and losses) or not optimizers, \
                "Loss dict cannot be emtpy, if optimizers are passed"

            loss_vals = {}
            metric_vals = {}
            total_loss = 0

            # choose suitable context manager:
            if optimizers:
                context_man = torch.enable_grad

            else:
                context_man = torch.no_grad

            with context_man():

                inputs = data_dict.pop("data")
                preds = model(inputs)

                if data_dict:

                    for key, crit_fn in losses.items():
                        _loss_val = crit_fn(preds["pred"],
                                            *data_dict.values())
                        loss_vals[key] = _loss_val.item()
                        total_loss += _loss_val

                    with torch.no_grad():
                        for key, metric_fn in metrics.items():
                            metric_vals[key] = metric_fn(
                                preds["pred"], *data_dict.values()).item()

            if optimizers:
                optimizers['default'].zero_grad()
                # perform loss scaling via apex if half precision is enabled
<<<<<<< HEAD

=======
>>>>>>> 5d864e01
                with scale_loss(total_loss,
                                optimizers["default"]) as scaled_loss:
                    scaled_loss.backward()
                optimizers['default'].step()

            else:

                # add prefix "val" in validation mode
                eval_loss_vals, eval_metrics_vals = {}, {}
                for key in loss_vals.keys():
                    eval_loss_vals["val_" + str(key)] = loss_vals[key]

                for key in metric_vals:
                    eval_metrics_vals["val_" + str(key)] = metric_vals[key]

                loss_vals = eval_loss_vals
                metric_vals = eval_metrics_vals

            return metric_vals, loss_vals, {k: v.detach()
                                            for k, v in preds.items()}

        def _build_model(self, num_classes, in_channels=3, depth=5,
                         start_filts=64):
            """
            Builds the actual model

            Parameters
            ----------
            num_classes : int
                number of output classes
            in_channels : int
                number of channels for the input tensor (default: 1)
            depth : int
                number of MaxPools in the U-Net (default: 5)
            start_filts : int
                number of convolutional filters for the first conv (affects all
                other conv-filter numbers too; default: 64)

            Notes
            -----
            The Helper functions and classes are defined within this function
            because ``delira`` once offered a possibility to save the source
            code along the weights to completely recover the network without
            needing a manually created network instance and these helper
            functions had to be saved too.

            """

            def conv3x3x3(in_channels, out_channels, stride=1,
                          padding=1, bias=True, groups=1):
                return torch.nn.Conv3d(
                    in_channels,
                    out_channels,
                    kernel_size=3,
                    stride=stride,
                    padding=padding,
                    bias=bias,
                    groups=groups)

            def upconv2x2x2(in_channels, out_channels, mode='transpose'):
                if mode == 'transpose':
                    return torch.nn.ConvTranspose3d(
                        in_channels,
                        out_channels,
                        kernel_size=2,
                        stride=2)
                else:
                    # out_channels is always going to be the same
                    # as in_channels
                    return torch.nn.Sequential(
                        torch.nn.Upsample(mode='trilinear', scale_factor=2),
                        conv1x1x1(in_channels, out_channels))

            def conv1x1x1(in_channels, out_channels, groups=1):
                return torch.nn.Conv3d(
                    in_channels,
                    out_channels,
                    kernel_size=1,
                    groups=groups,
                    stride=1)

            class DownConv(torch.nn.Module):
                """
                A helper Module that performs 2 convolutions and 1 MaxPool.
                A ReLU activation follows each convolution.
                """

                def __init__(self, in_channels, out_channels, pooling=True):
                    super(DownConv, self).__init__()

                    self.in_channels = in_channels
                    self.out_channels = out_channels
                    self.pooling = pooling

                    self.conv1 = conv3x3x3(self.in_channels, self.out_channels)
                    self.conv2 = conv3x3x3(
                        self.out_channels, self.out_channels)

                    if self.pooling:
                        self.pool = torch.nn.MaxPool3d(kernel_size=2, stride=2)

                def forward(self, x):
                    x = F.relu(self.conv1(x))
                    x = F.relu(self.conv2(x))
                    before_pool = x
                    if self.pooling:
                        x = self.pool(x)
                    return x, before_pool

            class UpConv(torch.nn.Module):
                """
                A helper Module that performs 2 convolutions and 1
                UpConvolution.
                A ReLU activation follows each convolution.
                """

                def __init__(self, in_channels, out_channels,
                             merge_mode='concat', up_mode='transpose'):
                    super(UpConv, self).__init__()

                    self.in_channels = in_channels
                    self.out_channels = out_channels
                    self.merge_mode = merge_mode
                    self.up_mode = up_mode

                    self.upconv = upconv2x2x2(
                        self.in_channels, self.out_channels, mode=self.up_mode)

                    if self.merge_mode == 'concat':
                        self.conv1 = conv3x3x3(
                            2 * self.out_channels, self.out_channels)
                    else:
                        # num of input channels to conv2 is same
                        self.conv1 = conv3x3x3(self.out_channels,
                                               self.out_channels)
                    self.conv2 = conv3x3x3(
                        self.out_channels, self.out_channels)

                def forward(self, from_down, from_up):
                    from_up = self.upconv(from_up)
                    if self.merge_mode == 'concat':
                        x = torch.cat((from_up, from_down), 1)
                    else:
                        x = from_up + from_down
                    x = F.relu(self.conv1(x))
                    x = F.relu(self.conv2(x))
                    return x

            outs = in_channels
            # create the encoder pathway and add to a list
            for i in range(depth):
                ins = self.in_channels if i == 0 else outs
                outs = start_filts * (2 ** i)
                pooling = True if i < depth - 1 else False

                down_conv = DownConv(ins, outs, pooling=pooling)
                self.down_convs.append(down_conv)

            # create the decoder pathway and add to a list
            # - careful! decoding only requires depth-1 blocks
            for i in range(depth - 1):
                ins = outs
                outs = ins // 2
                up_conv = UpConv(ins, outs, up_mode=self.up_mode,
                                 merge_mode=self.merge_mode)
                self.up_convs.append(up_conv)

            self.conv_final = conv1x1x1(outs, num_classes)

            # add the list of modules to current module
            self.down_convs = torch.nn.ModuleList(self.down_convs)
            self.up_convs = torch.nn.ModuleList(self.up_convs)

        @staticmethod
        def prepare_batch(batch: dict, input_device, output_device):
            """
            Helper Function to prepare Network Inputs and Labels (convert them
            to correct type and shape and push them to correct devices)

            Parameters
            ----------
            batch : dict
                dictionary containing all the data
            input_device : torch.device
                device for network inputs
            output_device : torch.device
                device for network outputs

            Returns
            -------
            dict
                dictionary containing data in correct type and shape and on
                correct device

            """
            return_dict = {"data": torch.from_numpy(batch.pop("data")).to(
                input_device).to(torch.float)}

            for key, vals in batch.items():
                if key == "label" and len(vals.shape) == 5:
                    vals = vals[:, 0]  # remove first axis if to many axis
                    # (channel dimension)
                return_dict[key] = torch.from_numpy(vals).to(output_device).to(
                    torch.long)

            return return_dict<|MERGE_RESOLUTION|>--- conflicted
+++ resolved
@@ -251,13 +251,10 @@
 
             if optimizers:
                 optimizers['default'].zero_grad()
+
                 # perform loss scaling via apex if half precision is enabled
                 with scale_loss(total_loss,
                                 optimizers["default"]) as scaled_loss:
-<<<<<<< HEAD
-
-=======
->>>>>>> 5d864e01
                     scaled_loss.backward()
                 optimizers['default'].step()
 
@@ -699,11 +696,8 @@
 
             if optimizers:
                 optimizers['default'].zero_grad()
+
                 # perform loss scaling via apex if half precision is enabled
-<<<<<<< HEAD
-
-=======
->>>>>>> 5d864e01
                 with scale_loss(total_loss,
                                 optimizers["default"]) as scaled_loss:
                     scaled_loss.backward()
