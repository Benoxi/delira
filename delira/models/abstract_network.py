import abc
import logging

from delira import get_backends

file_logger = logging.getLogger(__name__)


class AbstractNetwork(object):
    """
    Abstract class all networks should be derived from

    """

    _init_kwargs = {}

    @abc.abstractmethod
    def __init__(self, **kwargs):
        """
        Init function to register init kwargs (should be called from all
        subclasses)

        Parameters
        ----------
        **kwargs
            keyword arguments (will be registered to `self.init_kwargs`)

        """
        super().__init__()
        for key, val in kwargs.items():
            self._init_kwargs[key] = val

    @abc.abstractmethod
    def __call__(self, *args, **kwargs):
        """
        AbstractMethod to specify that each model should be able to be called
        for predictions

        Parameters
        ----------
        *args :
            Positional arguments
        **kwargs :
            Keyword Arguments

        Raises
        ------
        NotImplementedError
            if not overwritten by subclass

        """
        raise NotImplementedError()

    @staticmethod
    @abc.abstractmethod
    def closure(model, data_dict: dict, optimizers: dict, losses={},
                metrics={}, fold=0, **kwargs):
        """
        Function which handles prediction from batch, logging, loss calculation
        and optimizer step

        Parameters
        ----------
        model : :class:`AbstractNetwork`
            model to forward data through
        data_dict : dict
            dictionary containing the data
        optimizers : dict
            dictionary containing all optimizers to perform parameter update
        losses : dict
            Functions or classes to calculate losses
        metrics : dict
            Functions or classes to calculate other metrics
        fold : int
            Current Fold in Crossvalidation (default: 0)
        kwargs : dict
            additional keyword arguments

        Returns
        -------
        dict
            Metric values (with same keys as input dict metrics)
        dict
            Loss values (with same keys as input dict losses)
        dict
            Arbitrary number of predictions

        Raises
        ------
        NotImplementedError
            If not overwritten by subclass

        """
        raise NotImplementedError()

    @staticmethod
    def prepare_batch(batch: dict, input_device, output_device):
        """
        Converts a numpy batch of data and labels to suitable datatype and
        pushes them to correct devices

        Parameters
        ----------
        batch : dict
            dictionary containing the batch (must have keys 'data' and 'label'
        input_device :
            device for network inputs
        output_device :
            device for network outputs

        Returns
        -------
        dict
            dictionary containing all necessary data in right format and type
            and on the correct device

        Raises
        ------
        NotImplementedError
            If not overwritten by subclass

        """

        raise NotImplementedError()

    @property
    def init_kwargs(self):
        """
        Returns all arguments registered as init kwargs

        Returns
        -------
        dict
            init kwargs

        """
        return self._init_kwargs


if "TORCH" in get_backends():
    import torch

    class AbstractPyTorchNetwork(AbstractNetwork, torch.nn.Module):
        """
        Abstract Class for PyTorch Networks

        See Also
        --------
        `torch.nn.Module`
        :class:`AbstractNetwork`

        """
        @abc.abstractmethod
        def __init__(self, **kwargs):
            """

            Parameters
            ----------
            **kwargs :
                keyword arguments (are passed to :class:`AbstractNetwork`'s `
                __init__ to register them as init kwargs

            """
            torch.nn.Module.__init__(self)
            AbstractNetwork.__init__(self, **kwargs)

        @abc.abstractmethod
        def forward(self, *inputs):
            """
            Forward inputs through module (defines module behavior)
            Parameters
            ----------
            inputs : list
                inputs of arbitrary type and number

            Returns
            -------
            Any
                result: module results of arbitrary type and number

            """
            raise NotImplementedError()

        def __call__(self, *args, **kwargs):
            """
            Calls Forward method

            Parameters
            ----------
            *args :
                positional arguments (passed to `forward`)
            **kwargs :
                keyword arguments (passed to `forward`)

            Returns
            -------
            Any
                result: module results of arbitrary type and number

            """
            return torch.jit.ScriptModule.__call__(self, *args, **kwargs)

        @staticmethod
        def prepare_batch(batch: dict, input_device, output_device):
            """
<<<<<<< HEAD
            Helper Function to prepare Network Inputs and Labels (convert them
            to correct type and shape and push them to correct devices)
=======
            Helper Function to prepare Network Inputs and Labels (convert them to
            correct type and shape and push them to correct devices)
>>>>>>> a8754bfe

            Parameters
            ----------
            batch : dict
                dictionary containing all the data
            input_device : torch.device
                device for network inputs
            output_device : torch.device
                device for network outputs

            Returns
            -------
            dict
<<<<<<< HEAD
                dictionary containing data in correct type and shape and on
                correct device
=======
                dictionary containing data in correct type and shape and on correct
                device
>>>>>>> a8754bfe

            """
            return_dict = {"data": torch.from_numpy(batch.pop("data")).to(
                input_device).to(torch.float)}

            for key, vals in batch.items():
                return_dict[key] = torch.from_numpy(vals).to(output_device).to(
                    torch.float)

            return return_dict


    class AbstractTorchScriptNetwork(AbstractNetwork, torch.jit.ScriptModule):

        """
        Abstract Interface Class for TorchScript Networks. For more information
        have a look at https://pytorch.org/docs/stable/jit.html#torchscript

        Warnings
        --------
        In addition to the here defined API, a forward function must be
        implemented and decorated with ``@torch.jit.script_method``

        """
        @abc.abstractmethod
        def __init__(self, optimize=True, **kwargs):
            """

            Parameters
            ----------
            optimize : bool
                whether to optimize the network graph or not; default: True
            **kwargs :
                additional keyword arguments (passed to :class:`AbstractNetwork`)
            """
            torch.jit.ScriptModule.__init__(self, optimize=optimize)
            AbstractNetwork.__init__(self, **kwargs)

        def __call__(self, *args, **kwargs):
            """
            Calls Forward method

            Parameters
            ----------
            *args :
                positional arguments (passed to `forward`)
            **kwargs :
                keyword arguments (passed to `forward`)

            Returns
            -------
            Any
                result: module results of arbitrary type and number

            """
            return torch.jit.ScriptModule.__call__(self, *args, **kwargs)

        @staticmethod
        def prepare_batch(batch: dict, input_device, output_device):
            """
            Helper Function to prepare Network Inputs and Labels (convert them to
            correct type and shape and push them to correct devices)

            Parameters
            ----------
            batch : dict
                dictionary containing all the data
            input_device : torch.device
                device for network inputs
            output_device : torch.device
                device for network outputs

            Returns
            -------
            dict
                dictionary containing data in correct type and shape and on correct
                device

            """
            return_dict = {"data": torch.from_numpy(batch.pop("data")).to(
                input_device).to(torch.float)}

            for key, vals in batch.items():
                return_dict[key] = torch.from_numpy(vals).to(output_device).to(
                    torch.float)

            return return_dict


if "TF" in get_backends():
    import tensorflow as tf

    class AbstractTfNetwork(AbstractNetwork, metaclass=abc.ABCMeta):
        """
        Abstract Class for Tf Networks

        See Also
        --------
        :class:`AbstractNetwork`

        """

        @abc.abstractmethod
        def __init__(self, sess=tf.Session, **kwargs):
            """

            Parameters
            ----------
            **kwargs :
                keyword arguments (are passed to :class:`AbstractNetwork`'s `
                __init__ to register them as init kwargs

            """
            AbstractNetwork.__init__(self, **kwargs)
            self._sess = sess()
            self.inputs = {}
            self.outputs_train = {}
            self.outputs_eval = {}
            self._losses = None
            self._optims = None
            self.training = True

        def __call__(self, *args, **kwargs):
            """
            Wrapper for calling self.run in eval setting

            Parameters
            ----------
            *args :
                positional arguments (passed to `self.run`)
            **kwargs:
                keyword arguments (passed to `self.run`)

            Returns
            -------
            Any
                result: module results of arbitrary type and number

            """
            self.training = False
            return self.run(*args, **kwargs)

        def _add_losses(self, losses: dict):
            """
            Add losses to the model graph

            Parameters
            ----------
            losses : dict
                dictionary containing losses.

            """
            raise NotImplementedError()

        def _add_optims(self, optims: dict):
            """
            Add optimizers to the model graph

            Parameters
            ----------
            optims : dict
                dictionary containing losses.
            """
            raise NotImplementedError()

        def run(self, *args, **kwargs):
            """
            Evaluates `self.outputs_train` or `self.outputs_eval` based on
            `self.training`

            Parameters
            ----------
            *args :
                currently unused, exist for compatibility reasons
            **kwargs :
                kwargs used to feed as ``self.inputs``. Same keys as for
                ``self.inputs`` must be used

            Returns
            -------
            dict
                sames keys as outputs_train or outputs_eval,
                containing evaluated expressions as values

            """
            _feed_dict = {}

            for feed_key, feed_value in kwargs.items():
                assert feed_key in self.inputs.keys(), \
                    "{} not found in self.inputs".format(feed_key)
                _feed_dict[self.inputs[feed_key]] = feed_value

            if self.training:
                return self._sess.run(self.outputs_train, feed_dict=_feed_dict)
            else:
                return self._sess.run(self.outputs_eval, feed_dict=_feed_dict)<|MERGE_RESOLUTION|>--- conflicted
+++ resolved
@@ -203,13 +203,8 @@
         @staticmethod
         def prepare_batch(batch: dict, input_device, output_device):
             """
-<<<<<<< HEAD
             Helper Function to prepare Network Inputs and Labels (convert them
             to correct type and shape and push them to correct devices)
-=======
-            Helper Function to prepare Network Inputs and Labels (convert them to
-            correct type and shape and push them to correct devices)
->>>>>>> a8754bfe
 
             Parameters
             ----------
@@ -223,13 +218,8 @@
             Returns
             -------
             dict
-<<<<<<< HEAD
                 dictionary containing data in correct type and shape and on
                 correct device
-=======
-                dictionary containing data in correct type and shape and on correct
-                device
->>>>>>> a8754bfe
 
             """
             return_dict = {"data": torch.from_numpy(batch.pop("data")).to(
@@ -290,8 +280,8 @@
         @staticmethod
         def prepare_batch(batch: dict, input_device, output_device):
             """
-            Helper Function to prepare Network Inputs and Labels (convert them to
-            correct type and shape and push them to correct devices)
+            Helper Function to prepare Network Inputs and Labels (convert them
+            to correct type and shape and push them to correct devices)
 
             Parameters
             ----------
@@ -305,8 +295,8 @@
             Returns
             -------
             dict
-                dictionary containing data in correct type and shape and on correct
-                device
+                dictionary containing data in correct type and shape and on
+                correct device
 
             """
             return_dict = {"data": torch.from_numpy(batch.pop("data")).to(
