--- conflicted
+++ resolved
@@ -343,12 +343,11 @@
     import chainer
     import numpy as np
 
-<<<<<<< HEAD
-=======
-    # Use this Mixin Class to set __call__ to None, because there is an internal check
-    # inside chainer.Link.__call__ for other __call__ methods of parent classes to be not None.
-    # If this would be the case, this function would be executed instead of our forward
->>>>>>> a98fa9f9
+    # Use this Mixin Class to set __call__ to None, because there is an
+    # internal check inside chainer.Link.__call__ for other __call__ methods
+    # of parent classes to be not None. If this would be the case,
+    # this function would be executed instead of our forward
+
     class ChainerMixin(AbstractNetwork):
         __call__ = None
 
