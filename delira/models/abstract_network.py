--- conflicted
+++ resolved
@@ -135,7 +135,6 @@
         return self._init_kwargs
 
 
-<<<<<<< HEAD
 if "SKLEARN" in get_backends():
     from sklearn.base import BaseEstimator
     from inspect import signature as get_signature
@@ -295,9 +294,7 @@
 
             return metric_vals, {}, preds
 
-
-=======
->>>>>>> 174d2ac1
+          
 if "TORCH" in get_backends():
     import torch
 
