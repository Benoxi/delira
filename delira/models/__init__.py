from delira import get_backends
from .abstract_network import AbstractNetwork

if "TORCH" in get_backends():
    from .abstract_network import AbstractPyTorchNetwork, \
        AbstractTorchScriptNetwork
    from .classification import VGG3DClassificationNetworkPyTorch, \
        ClassificationNetworkBasePyTorch

    from .segmentation import UNet2dPyTorch, UNet3dPyTorch

    from .gan import GenerativeAdversarialNetworkBasePyTorch

if "TF" in get_backends():

    from .abstract_network import AbstractTfNetwork, AbstractTfEagerNetwork
    from .classification import ClassificationNetworkBaseTf

<<<<<<< HEAD
if "CHAINER" in get_backends():
    from .abstract_network import AbstractChainerNetwork
=======
if "SKLEARN" in get_backends():
    from .abstract_network import SklearnEstimator
>>>>>>> 44336bf7
<|MERGE_RESOLUTION|>--- conflicted
+++ resolved
@@ -12,14 +12,11 @@
     from .gan import GenerativeAdversarialNetworkBasePyTorch
 
 if "TF" in get_backends():
-
     from .abstract_network import AbstractTfNetwork, AbstractTfEagerNetwork
     from .classification import ClassificationNetworkBaseTf
 
-<<<<<<< HEAD
 if "CHAINER" in get_backends():
     from .abstract_network import AbstractChainerNetwork
-=======
+
 if "SKLEARN" in get_backends():
-    from .abstract_network import SklearnEstimator
->>>>>>> 44336bf7
+    from .abstract_network import SklearnEstimator