import abc
import chainer
import numpy as np

from delira.models.abstract_network import AbstractNetwork


# Use this Mixin Class to set __call__ to None, because there is an
# internal check inside chainer.Link.__call__ for other __call__ methods
# of parent classes to be not None. If this would be the case,
# this function would be executed instead of our forward
class ChainerMixin(AbstractNetwork):
    __call__ = None


class AbstractChainerNetwork(chainer.Chain, ChainerMixin):
    """
    Abstract Class for Chainer Networks
    """

    def __init__(self, **kwargs):
        """

        Parameters
        ----------
        **kwargs :
            keyword arguments of arbitrary number and type
            (will be registered as ``init_kwargs``)

        """
        chainer.Chain.__init__(self)
        AbstractNetwork.__init__(self, **kwargs)

    @abc.abstractmethod
    def forward(self, *args, **kwargs) -> dict:
        """
        Feeds Arguments through the network

        Parameters
        ----------
        *args :
            positional arguments of arbitrary number and type
        **kwargs :
            keyword arguments of arbitrary number and type

        Returns
        -------
        dict
            dictionary containing all computation results

        """
        raise NotImplementedError

    def __call__(self, *args, **kwargs) -> dict:
        """
        Makes instances of this class callable.
        Calls the ``forward`` method.

        Parameters
        ----------
        *args :
            positional arguments of arbitrary number and type
        **kwargs :
            keyword arguments of arbitrary number and type

        Returns
        -------
        dict
            dictionary containing all computation results

        """

        return chainer.Chain.__call__(self, *args, **kwargs)

    @staticmethod
    def prepare_batch(batch: dict, input_device, output_device):
        """
        Helper Function to prepare Network Inputs and Labels (convert them
        to correct type and shape and push them to correct devices)

        Parameters
        ----------
        batch : dict
            dictionary containing all the data
        input_device : chainer.backend.Device or string
            device for network inputs
        output_device : torch.device
            device for network outputs

        Returns
        -------
        dict
            dictionary containing data in correct type and shape and on
            correct device

        """
        new_batch = {k: chainer.as_variable(v.astype(np.float32))
                     for k, v in batch.items()}

        for k, v in new_batch.items():
            if k == "data":
                device = input_device
            else:
                device = output_device

            # makes modification inplace!
            v.to_device(device)

        return new_batch

    @staticmethod
    def closure(model, data_dict: dict, optimizers: dict, losses: dict,
                fold=0, **kwargs):
        """
        default closure method to do a single training step;
        Could be overwritten for more advanced models

        Parameters
        ----------
        model : :class:`AbstractChainerNetwork`
            trainable model
        data_dict : dict
            dictionary containing the data
        optimizers : dict
            dictionary of optimizers to optimize model's parameters;
            ignored here, just passed for compatibility reasons
        losses : dict
            dict holding the losses to calculate errors;
            ignored here, just passed for compatibility reasons
        fold : int
            Current Fold in Crossvalidation (default: 0)
        **kwargs:
            additional keyword arguments

        Returns
        -------
        dict
            Loss values (with same keys as input dict losses; will always
            be empty here)
        dict
            dictionary containing all predictions

        """
        assert (optimizers and losses) or not optimizers, \
            "Criterion dict cannot be emtpy, if optimizers are passed"

        loss_vals = {}
        total_loss = 0

        inputs = data_dict["data"]
        preds = model(inputs)

<<<<<<< HEAD
        for key, crit_fn in losses.items():
            _loss_val = crit_fn(preds["pred"], data_dict["label"])
            loss_vals[key] = _loss_val.item()
            total_loss += _loss_val

        model.cleargrads()
        total_loss.backward()
        optimizers['default'].update()
        for k, v in preds.items():
            v.unchain()
        return loss_vals, preds
=======
        if data_dict:

            for key, crit_fn in losses.items():
                _loss_val = crit_fn(preds["pred"], data_dict["label"])
                loss_vals[key] = _loss_val.item()
                total_loss += _loss_val

            with chainer.using_config("train", False):
                for key, metric_fn in metrics.items():
                    metric_vals[key] = metric_fn(
                        preds["pred"], data_dict["label"]).item()

        if optimizers:
            model.cleargrads()
            total_loss.backward()
            optimizers['default'].update()

        else:

            # add prefix "val" in validation mode
            eval_loss_vals, eval_metrics_vals = {}, {}
            for key in loss_vals.keys():
                eval_loss_vals["val_" + str(key)] = loss_vals[key]

            for key in metric_vals:
                eval_metrics_vals["val_" + str(key)] = metric_vals[key]

            loss_vals = eval_loss_vals
            metric_vals = eval_metrics_vals

        return metric_vals, loss_vals, {k: v.unchain()
                                        for k, v in preds.items()}
>>>>>>> 93498acc
<|MERGE_RESOLUTION|>--- conflicted
+++ resolved
@@ -150,7 +150,6 @@
         inputs = data_dict["data"]
         preds = model(inputs)
 
-<<<<<<< HEAD
         for key, crit_fn in losses.items():
             _loss_val = crit_fn(preds["pred"], data_dict["label"])
             loss_vals[key] = _loss_val.item()
@@ -162,37 +161,3 @@
         for k, v in preds.items():
             v.unchain()
         return loss_vals, preds
-=======
-        if data_dict:
-
-            for key, crit_fn in losses.items():
-                _loss_val = crit_fn(preds["pred"], data_dict["label"])
-                loss_vals[key] = _loss_val.item()
-                total_loss += _loss_val
-
-            with chainer.using_config("train", False):
-                for key, metric_fn in metrics.items():
-                    metric_vals[key] = metric_fn(
-                        preds["pred"], data_dict["label"]).item()
-
-        if optimizers:
-            model.cleargrads()
-            total_loss.backward()
-            optimizers['default'].update()
-
-        else:
-
-            # add prefix "val" in validation mode
-            eval_loss_vals, eval_metrics_vals = {}, {}
-            for key in loss_vals.keys():
-                eval_loss_vals["val_" + str(key)] = loss_vals[key]
-
-            for key in metric_vals:
-                eval_metrics_vals["val_" + str(key)] = metric_vals[key]
-
-            loss_vals = eval_loss_vals
-            metric_vals = eval_metrics_vals
-
-        return metric_vals, loss_vals, {k: v.unchain()
-                                        for k, v in preds.items()}
->>>>>>> 93498acc
