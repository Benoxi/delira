import logging

from delira import get_backends
from delira.utils.decorators import make_deprecated

logger = logging.getLogger(__name__)


if "TORCH" in get_backends():
    import torch

    # use loss scaling if installed, otherwise falls back to "normal" backward
    from ..model_utils import scale_loss
    from delira.models.abstract_network import AbstractPyTorchNetwork

    class GenerativeAdversarialNetworkBasePyTorch(AbstractPyTorchNetwork):
        """Implementation of Vanilla DC-GAN to create 64x64 pixel images

        Notes
        -----
        The fully connected part in the discriminator has been replaced with an
        equivalent convolutional part

        References
        ----------
        https://arxiv.org/abs/1511.06434

        See Also
        --------
        :class:`AbstractPyTorchNetwork`

        """

        @make_deprecated("Own repository to be announced")
        def __init__(self, n_channels, noise_length, **kwargs):
            """

            Parameters
            ----------
            n_channels : int
                number of image channels for generated images and input images
            noise_length : int
                length of noise vector
            **kwargs :
                additional keyword arguments

            """

            # register params by passing them as kwargs to parent class
            # __init__
            super().__init__(n_channels=n_channels,
                             noise_length=noise_length,
                             **kwargs)

            gen, discr = self._build_models(n_channels, noise_length, **kwargs)

            self.nz = noise_length

            self.gen = gen
            self.discr = discr

            for key, value in kwargs.items():
                setattr(self, key, value)

        def forward(self, real_image_batch):
            """
            Create fake images by feeding noise through generator and feed
            results and real images through discriminator

            Parameters
            ----------
            real_image_batch : torch.Tensor
                batch of real images

            Returns
            -------
            torch.Tensor
                Generated fake images
            torch.Tensor
                Discriminator prediction of fake images
            torch.Tensor
                Discriminator prediction of real images

            """
            noise = torch.randn(real_image_batch.size(0), self.nz, 1, 1,
                                device=real_image_batch.device)

            fake_image_batch = self.gen(noise)

            discr_pred_fake = self.discr(fake_image_batch)
            discr_pred_real = self.discr(real_image_batch)

            return {"fake_images": fake_image_batch,
                    "discr_fake": discr_pred_fake,
                    "discr_real": discr_pred_real}

        @staticmethod
        def closure(model, data_dict: dict,
                    optimizers: dict, losses={}, metrics={},
                    fold=0, **kwargs):
            """
            closure method to do a single backpropagation step

            Parameters
            ----------
            model : :class:`ClassificationNetworkBase`
                trainable model
            data_dict : dict
                dictionary containing data
            optimizers : dict
                dictionary of optimizers to optimize model's parameters
            losses : dict
                dict holding the losses to calculate errors
                (gradients from different losses will be accumulated)
            metrics : dict
                dict holding the metrics to calculate
            fold : int
                Current Fold in Crossvalidation (default: 0)
            kwargs : dict
                additional keyword arguments

            Returns
            -------
            dict
                Metric values (with same keys as input dict metrics)
            dict
                Loss values (with same keys as input dict losses)
            list
                Arbitrary number of predictions as torch.Tensor

            Raises
            ------
            AssertionError
                if optimizers or losses are empty or the optimizers are not
                specified

            """

            loss_vals = {}
            metric_vals = {}
            total_loss_discr_real = 0
            total_loss_discr_fake = 0
            total_loss_gen = 0

            # choose suitable context manager:
            if optimizers:
                context_man = torch.enable_grad

            else:
                context_man = torch.no_grad

            with context_man():
                batch = data_dict.pop("data")

                # predict batch

                preds = model(batch)

                # train discr with prediction from real image
                for key, crit_fn in losses.items():
                    _loss_val = crit_fn(preds["discr_real"],
                                        torch.ones_like(preds["discr_real"]))
                    loss_vals[key + "_discr_real"] = _loss_val.item()
                    total_loss_discr_real += _loss_val

                # train discr with prediction from fake image
                for key, crit_fn in losses.items():
                    _loss_val = crit_fn(preds["discr_fake"],
                                        torch.zeros_like(preds["discr_fake"]))
                    loss_vals[key + "_discr_fake"] = _loss_val.item()
                    total_loss_discr_fake += _loss_val

                total_loss_discr = total_loss_discr_fake + \
                    total_loss_discr_real

                if optimizers:

                    # actual backpropagation
                    optimizers["discr"].zero_grad()

                    # perform loss scaling via apex if half precision is
                    # enabled
                    with scale_loss(total_loss_discr,
                                    optimizers["discr"]) as scaled_loss:
                        scaled_loss.backward(retain_graph=True)
                    optimizers["discr"].step()

                # calculate adversarial loss for generator update
                for key, crit_fn in losses.items():
                    _loss_val = crit_fn(preds["discr_fake"],
                                        torch.ones_like(preds["discr_fake"]))
                    loss_vals[key + "_adversarial"] = _loss_val.item()
                    total_loss_gen += _loss_val

                with torch.no_grad():
                    for key, metric_fn in metrics.items():

                        # calculate metrics for discriminator with real
                        # prediction
                        metric_vals[key + "_discr_real"] = metric_fn(
                            preds["discr_real"],
                            torch.ones_like(
                                preds["discr_real"])).item()

                        # calculate metrics for discriminator with fake
                        # prediction
                        metric_vals[key + "_discr_fake"] = metric_fn(
                            preds["discr_fake"],
                            torch.zeros_like(
                                preds["discr_fake"])).item()

                        # calculate adversarial metrics
                        metric_vals[key + "_adversarial"] = metric_fn(
                            preds["discr_fake"],
                            torch.ones_like(
                                preds["discr_fake"])).item()

                if optimizers:
                    # actual backpropagation
                    optimizers["gen"].zero_grad()

<<<<<<< HEAD
                    # perform loss scaling via apex if half precision is enabled
                    with scale_loss(total_loss_gen,
                                    optimizers["gen"]) as scaled_loss:
=======
                    # perform loss scaling via apex if half precision is
                    # enabled
                    with scale_loss(total_loss_gen,
                                    optimizers["gen"]) as scaled_loss:

>>>>>>> 5d9c236d
                        scaled_loss.backward()
                    optimizers["gen"].step()

                else:
                    # add prefix "val" in validation mode
                    eval_loss_vals, eval_metrics_vals = {}, {}
                    for key in loss_vals.keys():
                        eval_loss_vals["val_" + str(key)] = loss_vals[key]

                    for key in metric_vals:
                        eval_metrics_vals["val_" + str(key)] = metric_vals[key]

                    loss_vals = eval_loss_vals
                    metric_vals = eval_metrics_vals

            return metric_vals, loss_vals, {k: v.detach()
                                            for k, v in preds.items()}

        @staticmethod
        def _build_models(in_channels, noise_length, **kwargs):
            """
            Builds actual generator and discriminator models

            Parameters
            ----------
            in_channels : int
                number of channels for generated images by generator and inputs
                of discriminator
            noise_length : int
                length of noise vector (generator input)
            **kwargs :
                additional keyword arguments

            Returns
            -------
            torch.nn.Sequential
                generator
            torch.nn.Sequential
                discriminator
            """
            gen = torch.nn.Sequential(
                # input is Z, going into a convolution
                torch.nn.ConvTranspose2d(
                    noise_length, 64 * 8, 4, 1, 0, bias=False),
                torch.nn.BatchNorm2d(64 * 8),
                torch.nn.ReLU(True),
                # state size. (64*8) x 4 x 4
                torch.nn.ConvTranspose2d(64 * 8, 64 * 4, 4, 2, 1, bias=False),
                torch.nn.BatchNorm2d(64 * 4),
                torch.nn.ReLU(True),
                # state size. (64*4) x 8 x 8
                torch.nn.ConvTranspose2d(64 * 4, 64 * 2, 4, 2, 1, bias=False),
                torch.nn.BatchNorm2d(64 * 2),
                torch.nn.ReLU(True),
                # state size. (64*2) x 16 x 16
                torch.nn.ConvTranspose2d(64 * 2, 64, 4, 2, 1, bias=False),
                torch.nn.BatchNorm2d(64),
                torch.nn.ReLU(True),
                # state size. (64) x 32 x 32
                torch.nn.ConvTranspose2d(64, in_channels, 4, 2, 1, bias=False),
                torch.nn.Tanh()
                # state size. (nc) x 64 x 64
            )

            discr = torch.nn.Sequential(
                # input is (nc) x 64 x 64
                torch.nn.Conv2d(in_channels, 64, 4, 2, 1, bias=False),
                torch.nn.LeakyReLU(0.2, inplace=True),
                # state size. (64) x 32 x 32
                torch.nn.Conv2d(64, 64 * 2, 4, 2, 1, bias=False),
                torch.nn.BatchNorm2d(64 * 2),
                torch.nn.LeakyReLU(0.2, inplace=True),
                # state size. (64*2) x 16 x 16
                torch.nn.Conv2d(64 * 2, 64 * 4, 4, 2, 1, bias=False),
                torch.nn.BatchNorm2d(64 * 4),
                torch.nn.LeakyReLU(0.2, inplace=True),
                # state size. (64*4) x 8 x 8
                torch.nn.Conv2d(64 * 4, 64 * 8, 4, 2, 1, bias=False),
                torch.nn.BatchNorm2d(64 * 8),
                torch.nn.LeakyReLU(0.2, inplace=True),
                # state size. (64*8) x 4 x 4
                torch.nn.Conv2d(64 * 8, 1, 4, 1, 0, bias=False),
                torch.nn.Sigmoid()
            )

            return gen, discr<|MERGE_RESOLUTION|>--- conflicted
+++ resolved
@@ -219,17 +219,10 @@
                     # actual backpropagation
                     optimizers["gen"].zero_grad()
 
-<<<<<<< HEAD
-                    # perform loss scaling via apex if half precision is enabled
-                    with scale_loss(total_loss_gen,
-                                    optimizers["gen"]) as scaled_loss:
-=======
                     # perform loss scaling via apex if half precision is
                     # enabled
                     with scale_loss(total_loss_gen,
                                     optimizers["gen"]) as scaled_loss:
-
->>>>>>> 5d9c236d
                         scaled_loss.backward()
                     optimizers["gen"].step()
 
