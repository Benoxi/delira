import contextlib

from delira import get_backends
from .decorators import make_deprecated

if "TORCH" in get_backends():
    import torch

    class DefaultOptimWrapperTorch(object):
        """
        Class wrapping a ``torch`` optimizer to mirror the behavior of ``apex``
        without depending on it

        """

<<<<<<< HEAD
<<<<<<< HEAD
        @make_deprecated(
            "'delira.models.model_utils.scale_loss' combined with "
            "new apex.amp API (https://github.com/NVIDIA/apex)")
=======
        @make_deprecated("'delira.models.model_utils.scale_loss' combined with "
                         "new apex.amp API (https://github.com/NVIDIA/apex)")
>>>>>>> Move to new APEX.amp API
=======
        @make_deprecated(
            "'delira.models.model_utils.scale_loss' combined with "
            "new apex.amp API (https://github.com/NVIDIA/apex)")
>>>>>>> 5d864e01
        def __init__(self, optimizer: torch.optim.Optimizer, *args, **kwargs):
            """

            Parameters
            ----------
            optimizer : torch.optim.Optimizer
                the actual optimizer to wrap
            *args :
                additional positional arguments (unused)
            **kwargs :
                additional keyword arguments (unused)

            """

            self._optimizer = optimizer

        @contextlib.contextmanager
        def scale_loss(self, loss):
            """
            Function which scales the loss in ``apex`` and yields the unscaled
            loss here to mirror the API

            Parameters
            ----------
            loss : torch.Tensor
                the unscaled loss

            """

            yield loss
            return

        def step(self, closure=None):
            """
            Wraps the step method of the optimizer and calls the original step
            method

            Parameters
            ----------
            closure : callable
                A closure that reevaluates the model and returns the loss.
                Optional for most optimizers.

            """

            return self._optimizer.step(closure=closure)

        # Forward any attribute lookups
        def __getattr__(self, attr):
            return getattr(self._optimizer, attr)

        # Forward all torch.optim.Optimizer methods
        def __getstate__(self):
            return self._optimizer.__getstate__()

        def __setstate__(self, *args, **kwargs):
            return self._optimizer.__setstate__(*args, **kwargs)

        def __repr__(self):
            return self._optimizer.__repr__()

        def state_dict(self):
            return self._optimizer.state_dict()

        def load_state_dict(self, state_dict):
            return self._optimizer.load_state_dict(state_dict)

        def zero_grad(self):
            return self._optimizer.zero_grad()

        def add_param_group(self, param_group):
            return self._optimizer.add_param_group(param_group)<|MERGE_RESOLUTION|>--- conflicted
+++ resolved
@@ -12,21 +12,9 @@
         without depending on it
 
         """
-
-<<<<<<< HEAD
-<<<<<<< HEAD
         @make_deprecated(
             "'delira.models.model_utils.scale_loss' combined with "
             "new apex.amp API (https://github.com/NVIDIA/apex)")
-=======
-        @make_deprecated("'delira.models.model_utils.scale_loss' combined with "
-                         "new apex.amp API (https://github.com/NVIDIA/apex)")
->>>>>>> Move to new APEX.amp API
-=======
-        @make_deprecated(
-            "'delira.models.model_utils.scale_loss' combined with "
-            "new apex.amp API (https://github.com/NVIDIA/apex)")
->>>>>>> 5d864e01
         def __init__(self, optimizer: torch.optim.Optimizer, *args, **kwargs):
             """
 
