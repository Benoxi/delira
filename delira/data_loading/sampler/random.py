from delira.data_loading.sampler.abstract import AbstractSampler
import numpy as np


class RandomSampler(AbstractSampler):
    """
    A Generic Random Sampler
    """

    def __init__(self, indices, replacement=False, num_samples=None):
        """

        Parameters
        ----------
        indices : list
            the indices containing the classes to sample from
        replacement : bool
            whether to sample with or without replacement
        num_samples : int
            the number of samples to provide. Must only be specified
            if :param:`replacement` is True; If not specified, it defaults to
            the number of samples present in :param:`indices`
        """
        super().__init__(indices)

        if replacement and num_samples is None:
            num_samples = len(self._indices)

        self._replacement = replacement
        self._num_samples = num_samples

    def __iter__(self):
        """
        Returns an iterator returning random samples

        Returns
        -------
        Iterator
            an iterator returning random samples

        """
        n = len(self._indices)

        if self._replacement:
            return iter(np.random.randint(n, size=self._num_samples).tolist())

        possible_samples = np.arange(n)
        np.random.shuffle(possible_samples)

        return iter(possible_samples)

    def __len__(self):
        """
        Defines the length of the sampler

        Returns
        -------
        int
            the number of samples
        """
        if self._replacement:
            return self._num_samples
        else:
            return super().__len__()


class RandomSamplerNoReplacement(RandomSampler):
    """
    A Random Sampler without replacement
    """

    def __init__(self, indices):
        """

        Parameters
        ----------
        indices : list
            the indices containing the classes to sample from

        """
        super().__init__(indices, False, None)


class RandomSamplerWithReplacement(RandomSampler):
    """
    A Random Sampler With Replacement
    """
<<<<<<< HEAD
    def __init__(self, indices, num_samples=None):
=======

    def __init__(self, indices, num_samples):
>>>>>>> e6c0f193
        """

        Parameters
        ----------
        indices : list
            the indices containing the classes to sample from
        num_samples : int
            number of samples to provide, if not specified: defaults to the
            amount values given in :param:`indices`

        """
        super().__init__(indices, True, num_samples)<|MERGE_RESOLUTION|>--- conflicted
+++ resolved
@@ -85,12 +85,7 @@
     """
     A Random Sampler With Replacement
     """
-<<<<<<< HEAD
     def __init__(self, indices, num_samples=None):
-=======
-
-    def __init__(self, indices, num_samples):
->>>>>>> e6c0f193
         """
 
         Parameters
