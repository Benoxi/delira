import collections
import os

import numpy as np
from skimage.io import imread
from skimage.transform import resize

<<<<<<< HEAD
from delira.utils.decorators import make_deprecated
from typing import List, Dict, Callable

=======
>>>>>>> cd3ad277

def norm_range(mode):
    """
    Closure function for range normalization
    Parameters
    ----------
    mode : str
        '-1,1' normalizes data to range [-1, 1], while '0,1'
        normalizes data to range [0, 1]
    Returns
    -------
    callable
        normalization function
    """
    def norm_fn(data):
        """
        Returns the input data normalized to the range
        Parameters
        ----------
        data : np.ndarray
            data which should be normalized
        Returns
        -------
        np.ndarary
            normalized data
        """
        norm = data - data.min()
        norm = norm / norm.max()
        if mode == '-1,1':
            norm = norm - 0.5
            norm = norm * 2
        elif mode == '0,1':
            pass
        else:
            raise ValueError('{mode} not supported.')
        return norm
    return norm_fn


def norm_zero_mean_unit_std(data):
    """
    Return normalized data with mean 0, standard deviation 1
    Parameters
    ----------
    data : np.nadarray
    Returns
    -------
    np.ndarray
        normalized data
    """
    return (data - np.mean(data)) / np.std(data)


class LoadSample:
    """
    Provides a callable to load a single sample from multiple files in a folder
    """

    def __init__(self,
                 sample_ext: dict,
                 sample_fn: collections.abc.Callable,
                 dtype: dict = None, normalize: tuple = (),
                 norm_fn=norm_range('-1,1'),
                 **kwargs):
        """
        Parameters
        ----------
        sample_ext : dict of iterable
            Defines the data _sample_ext. The dict key defines the position of
            the sample inside the returned data dict, while the list defines
            the the files which should be loaded inside the data dict.
        sample_fn : function
            function to load a single sample
        dtype : dict
            defines the data type which should be used for the respective key
        normalize : iterable of hashable
            list of hashable which should be normalized. Can contain
            entire keys of extension (normalizes each element individually)
            or provide the file name which should be normalized
        norm_fn : function
            function to normalize input. Default: normalize range to [-1, 1]
        kwargs :
            variable number of keyword arguments passed to load function
        Examples
        --------
        Simple loading function which returns a dict with `data`
        >>> from delira.data_loading.nii import load_nii
        >>> load_fn = LoadSample({'data:': ['data.nii']}, load_nii)
        Loading function for data (casted to float32 and normalized) and
        segmentation (casted to unit8)
        >>> from delira.data_loading.nii import load_nii
        >>> load_fn = LoadSample({'data:': ['data.nii'], 'seg': ['seg.nii']},
        >>>                      load_nii, dtype={'data': 'float32',
        >>>                                       'seg': 'uint8'},
        >>>                      normalize=('data',))
        """
        if dtype is None:
            dtype = {}
        self._sample_ext = sample_ext
        self._sample_fn = sample_fn
        self._dtype = dtype
        self._normalize = normalize
        self._norm_fn = norm_fn
        self._kwargs = kwargs

    def __call__(self, path) -> dict:
        """
        Load sample from multiple files
        Parameters
        ----------
        path : str
            defines patch to folder which contain the _sample_ext
        Returns
        -------
        dict
            dict with data defines by _sample_ext
        """
        sample_dict = {}
        for key, item in self._sample_ext.items():
            data_list = []
            for f in item:
                data = self._sample_fn(os.path.join(path, f), **self._kwargs)

                # _normalize data if necessary
                if (key in self._normalize) or (f in self._normalize):
                    data = self._norm_fn(data)

                # cast data to type
                if key in self._dtype:
                    data = data.astype(self._dtype[key])

                # append data
                data_list.append(data)
            if len(data_list) == 1:
                sample_dict[key] = data_list[0][np.newaxis]
            else:
                sample_dict[key] = np.stack(data_list)
        return sample_dict


class LoadSampleLabel(LoadSample):
    def __init__(self,
                 sample_ext: dict,
                 sample_fn: collections.abc.Callable,
                 label_ext: str,
                 label_fn: collections.abc.Callable,
                 dtype: dict = None, normalize: tuple = (),
                 norm_fn=norm_range('-1,1'),
                 sample_kwargs=None, **kwargs):
        """
        Load sample and label from folder
        Parameters
        ----------
        sample_ext : dict of list
            Defines the data _sample_ext. The dict key defines the position of
            the sample inside the returned data dict, while the list defines
            the the files which should be loaded inside the data dict.
            Passed to LoadSample.
        sample_fn : function
            function to load a single sample
            Passed to LoadSample.
        label_ext : str
            extension for label
        label_fn: function
            functions which returns the label inside a dict
        dtype : dict
            defines the data type which should be used for the respective key
        normalize : iterable of hashable
            list of hashable which should be normalized. Can contain
            entire keys of extension (normalizes each element individually)
            or provide the file name which should be normalized
        norm_fn : function
            function to normalize input. Default: normalize range to [-1, 1]
        sample_kwargs :
            additional keyword arguments passed to LoadSample
        kwargs :
            variable number of keyword arguments passed to _label_fn
        See Also
        --------
        :class: `LoadSample`
        """
        if sample_kwargs is None:
            sample_kwargs = {}

        super().__init__(sample_ext=sample_ext, sample_fn=sample_fn,
                         dtype=dtype, normalize=normalize, norm_fn=norm_fn,
                         **sample_kwargs)
        self._label_ext = label_ext
        self._label_fn = label_fn
        self._label_kwargs = kwargs

    def __call__(self, path) -> dict:
        """
        Loads a sample and a label
        Parameters
        ----------
        path : str
        Returns
        -------
        dict
            dict with data and label
        """
        sample_dict = super().__call__(path)
        label_dict = self._label_fn(os.path.join(path, self._label_ext),
                                    **self._label_kwargs)
        sample_dict.update(label_dict)
        return sample_dict


def ensemble_batch(batch_list: List[Dict[str, np.ndarray]],
                   ensemble_fn: Callable = np.asarray):
    """
    Function to ensemble the whole batch from a list of dicts to a single dict

    Parameters
    ----------
    batch_list : list
        a list of dicts each holding one sample and consisting of pairs of
        strings and numpy arrays
    ensemble_fn : Callable
        a function that builds all batch items (numpy arrays)
        to a single array; This defaults to :func:`numpy.asarray` but could also
        be something like :func:`numpy.concatenate`

    Returns
    -------
    dict
        a dictionary containing pairs of strings and numpy arrays
        holding whole batches

    """
    result_dict = collections.defaultdict(list)

    # concatenate dict entities by keys
    for sample in batch_list:
        for key, val in sample.items():
            result_dict[key].append(val)

    # convert list to numpy arrays
    for key, val_list in result_dict.items():
        result_dict[key] = ensemble_fn(val_list)

    return result_dict<|MERGE_RESOLUTION|>--- conflicted
+++ resolved
@@ -5,12 +5,6 @@
 from skimage.io import imread
 from skimage.transform import resize
 
-<<<<<<< HEAD
-from delira.utils.decorators import make_deprecated
-from typing import List, Dict, Callable
-
-=======
->>>>>>> cd3ad277
 
 def norm_range(mode):
     """
