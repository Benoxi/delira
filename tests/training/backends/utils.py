import numpy as np
from delira.data_loading import AbstractDataset, BaseDataManager
from delira.training import BaseExperiment
from tests.utils import check_for_chainer_backend, \
    check_for_tf_eager_backend, check_for_tf_graph_backend, \
    check_for_sklearn_backend, check_for_torch_backend, \
    check_for_torchscript_backend
import unittest
import logging

from delira.training.callbacks import AbstractCallback

callback_logger = logging.getLogger("CallbackLogger")

_SKIP_CONDITIONS = {
    "CHAINER": check_for_chainer_backend,
    "TFEAGER": check_for_tf_eager_backend,
    "TFGRAPH": check_for_tf_graph_backend,
    "TORCH": check_for_torch_backend,
    "TORCHSCRIPT": check_for_torchscript_backend,
    "SKLEARN": check_for_sklearn_backend
}


class DummyDataset(AbstractDataset):
    def __init__(self, length):
        super().__init__(None, None)
        self.length = length

    def __getitem__(self, index):
        return {"data": np.random.rand(32),
                "label": np.random.randint(0, 1, 1)}

    def __len__(self):
        return self.length

    def get_sample_from_index(self, index):
        return self.__getitem__(index)


class LoggingCallback():
    def at_epoch_begin(self, trainer, **kwargs):
        callback_logger.info("AtEpochBegin")
        return {}

    def at_epoch_end(self, trainer, **kwargs):
        callback_logger.info("AtEpochEnd")
        return {}

    def at_training_begin(self, trainer, **kwargs):
        callback_logger.info("AtTrainingBegin_fold{}".format(trainer.fold))
        return {}

    def at_training_end(self, trainer, **kwargs):
        callback_logger.info("AtTrainingEnd_fold{}".format(trainer.fold))
        return {}


def add_logging_callback(dict_like):
    callbacks = list(dict_like.pop("callbacks", []))
    callbacks.append(LoggingCallback())
    dict_like["callbacks"] = callbacks
    return dict_like


def run_experiment(experiment_cls, config, network_cls, len_train, len_test,
                   **kwargs):
    assert issubclass(experiment_cls, BaseExperiment)
    exp = experiment_cls(config, network_cls, **kwargs)

    dset_train = DummyDataset(len_train)
    dset_test = DummyDataset(len_test)

    dmgr_train = BaseDataManager(dset_train, 16, 4, None)
    dmgr_test = BaseDataManager(dset_test, 16, 1, None)
    return exp.run(dmgr_train, dmgr_test)


def test_experiment(experiment_cls, config, network_cls, len_test, **kwargs):
    assert issubclass(experiment_cls, BaseExperiment)

    exp = experiment_cls(config, network_cls, **kwargs)

    dset_test = DummyDataset(len_test)
    dmgr_test = BaseDataManager(dset_test, 16, 1, None)

    model = network_cls()

<<<<<<< HEAD
    return exp.test(model, dmgr_test, params.nested_get("metrics", {}),
                    kwargs.get("metric_keys", None))
=======
    return exp.test(model, dmgr_test, config.nested_get("val_metrics", {}))
>>>>>>> b491b62a


def kfold_experiment(experiment_cls, config, network_cls, len_data,
                     shuffle=True, split_type="random",
                     num_splits=2, val_split=None, **kwargs):
    assert issubclass(experiment_cls, BaseExperiment)

<<<<<<< HEAD
    metric_keys = kwargs.pop("metric_keys", None)

    exp = experiment_cls(params, network_cls, **kwargs)
=======
    exp = experiment_cls(config, network_cls, **kwargs)
>>>>>>> b491b62a

    dset = DummyDataset(len_data)
    dmgr = BaseDataManager(dset, 16, 1, None)

<<<<<<< HEAD
    return exp.kfold(data=dmgr, metrics=params.nested_get("metrics"),
=======
    return exp.kfold(data=dmgr, metrics=config.nested_get("val_metrics"),
>>>>>>> b491b62a
                     shuffle=shuffle, split_type=split_type,
                     num_splits=num_splits, val_split=val_split,
                     metric_keys=metric_keys)


def create_experiment_test_template_for_backend(backend: str):
    backend_skip = unittest.skipUnless(_SKIP_CONDITIONS[backend](),
                                       "Test should be only executed if "
                                       "backend %s is installed and specified"
                                       % backend)

    class TestCase(unittest.TestCase):

        def setUp(self) -> None:
            # check if the proviced test case hast the following attributes set
            assert hasattr(self, "_experiment_cls")
            assert hasattr(self, "_test_cases")
            self.logging_msg_run = [
                'INFO:CallbackLogger:AtEpochBegin',
                'INFO:CallbackLogger:AtEpochEnd',
                'INFO:CallbackLogger:AtTrainingBegin_fold0',
                'INFO:CallbackLogger:AtTrainingEnd_fold0',
            ]
            self.logging_msg_test = []
            self.logging_msg_kfold = [
                'INFO:CallbackLogger:AtEpochBegin',
                'INFO:CallbackLogger:AtEpochEnd',
                'INFO:CallbackLogger:AtTrainingBegin_fold0',
                'INFO:CallbackLogger:AtTrainingEnd_fold0',
                'INFO:CallbackLogger:AtTrainingBegin_fold1',
                'INFO:CallbackLogger:AtTrainingEnd_fold1',
            ]

        @backend_skip
        def test_experiment_run(self):
            # prototype to run an experiment once for each testcase
            for case in self._test_cases:
                with self.subTest(case=case):
                    case = add_logging_callback(case)
                    with self.assertLogs(callback_logger, "INFO") as cm:
                        run_experiment(self._experiment_cls, **case)

                    for msg in self.logging_msg_run:
                        self.assertIn(msg, cm.output)

        @backend_skip
        def test_experiment_test(self):
            # prototype to test an experiment once with each testcase
            for case in self._test_cases:
                with self.subTest(case=case):
                    _ = case.pop("len_train")
                    case = add_logging_callback(case)
                    with self.assertLogs(callback_logger, "INFO") as cm:
                        test_experiment(self._experiment_cls,
                                        **case)

                    for msg in self.logging_msg_test:
                        self.assertIn(msg, cm.output)

        @backend_skip
        def test_experiment_kfold(self):
            # runs multiple kfolds with each testcase
            # ( 1 for each combination of split_type and val_split)
            for case in self._test_cases:
                with self.subTest(case=case):

                    # combine test and train data to len_data
                    len_data = case.pop("len_test") + case.pop("len_train")
                    case["len_data"] = len_data
                    case = add_logging_callback(case)

                    for split_type in ["random", "stratified", "error"]:
                        with self.subTest(split_type=split_type):

                            if split_type == "error":

                                # must raise ValueError
                                with self.assertRaises(ValueError):
                                    kfold_experiment(
                                        self._experiment_cls, **case,
                                        split_type=split_type, num_splits=2)

                                continue

                            else:
                                for val_split in [0.2, None]:
                                    with self.subTest(val_split=val_split):
                                        with self.assertLogs(
                                                callback_logger, "INFO") as cm:
                                            kfold_experiment(
                                                self._experiment_cls, **case,
                                                val_split=val_split,
                                                split_type=split_type,
                                                num_splits=2,
                                            )

                                        for msg in self.logging_msg_kfold:
                                            self.assertIn(msg, cm.output)

    return TestCase<|MERGE_RESOLUTION|>--- conflicted
+++ resolved
@@ -86,12 +86,8 @@
 
     model = network_cls()
 
-<<<<<<< HEAD
-    return exp.test(model, dmgr_test, params.nested_get("metrics", {}),
+    return exp.test(model, dmgr_test, config.nested_get("metrics", {}),
                     kwargs.get("metric_keys", None))
-=======
-    return exp.test(model, dmgr_test, config.nested_get("val_metrics", {}))
->>>>>>> b491b62a
 
 
 def kfold_experiment(experiment_cls, config, network_cls, len_data,
@@ -99,22 +95,14 @@
                      num_splits=2, val_split=None, **kwargs):
     assert issubclass(experiment_cls, BaseExperiment)
 
-<<<<<<< HEAD
     metric_keys = kwargs.pop("metric_keys", None)
 
-    exp = experiment_cls(params, network_cls, **kwargs)
-=======
     exp = experiment_cls(config, network_cls, **kwargs)
->>>>>>> b491b62a
 
     dset = DummyDataset(len_data)
     dmgr = BaseDataManager(dset, 16, 1, None)
 
-<<<<<<< HEAD
-    return exp.kfold(data=dmgr, metrics=params.nested_get("metrics"),
-=======
-    return exp.kfold(data=dmgr, metrics=config.nested_get("val_metrics"),
->>>>>>> b491b62a
+    return exp.kfold(data=dmgr, metrics=config.nested_get("metrics"),
                      shuffle=shuffle, split_type=split_type,
                      num_splits=num_splits, val_split=val_split,
                      metric_keys=metric_keys)
