--- conflicted
+++ resolved
@@ -1,7 +1,4 @@
-<<<<<<< HEAD
-from delira import get_backends
-=======
->>>>>>> 5db9a653
+
 import unittest
 
 from delira import get_backends
