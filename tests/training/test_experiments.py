--- conflicted
+++ resolved
@@ -32,20 +32,15 @@
 class ExperimentTest(unittest.TestCase):
 
     def setUp(self) -> None:
-<<<<<<< HEAD
-        test_cases_torch, test_cases_tf, test_cases_sklearn, test_cases_torchscript = [], [], [], []
-
-=======
+
         test_cases = {
             "torch": [],
             "torchscript": [],
             "tf": [],
-            "tf_eager": []
-
+            "tf_eager": [],
+            "sklearn": []
         }
 
-        test_cases_torch, test_cases_tf, test_cases_tf_eager = [], [], []
->>>>>>> 18ec109a
         from sklearn.metrics import mean_absolute_error
 
         # setup torch testcases
@@ -299,13 +294,11 @@
                     DummyEagerNetwork)
                 )
 
-        self._test_cases = test_cases
-
         if "SKLEARN" in get_backends():
             from sklearn.tree import DecisionTreeClassifier
             from sklearn.neural_network import MLPClassifier
 
-            test_cases_sklearn.append(
+            test_cases["sklearn"].append(
                 (Parameters(fixed_params={
                     "model": {},
                     "training": {
@@ -320,7 +313,7 @@
                  DecisionTreeClassifier
                 ))
 
-            test_cases_sklearn.append(
+            test_cases["sklearn"].append(
                 (Parameters(fixed_params={
                     "model": {},
                     "training": {
@@ -335,7 +328,8 @@
                  MLPClassifier
                 ))
 
-            self._test_cases_sklearn = test_cases_sklearn
+        self._test_cases = test_cases
+
 
     @unittest.skipIf("TORCH" not in get_backends(),
                      reason="No TORCH Backend installed")
@@ -619,7 +613,58 @@
                                     num_splits=2,
                                 )
 
-<<<<<<< HEAD
+
+    @unittest.skipIf("TF" not in get_backends(),
+                     reason="No TF Backend installed")
+    def test_experiment_run_tf_eager(self):
+
+        from delira.training import TfEagerExperiment
+        from delira.data_loading import BaseDataManager
+
+
+        for case in self._test_cases["tf_eager"]:
+            with self.subTest(case=case):
+                (params, dataset_length_train, dataset_length_test,
+                 network_cls) = case
+
+                exp = TfEagerExperiment(params, network_cls,
+                                        key_mapping={"x": "data"})
+
+                dset_train = DummyDataset(dataset_length_train)
+                dset_test = DummyDataset(dataset_length_test)
+
+                dmgr_train = BaseDataManager(dset_train, 16, 4, None)
+                dmgr_test = BaseDataManager(dset_test, 16, 1, None)
+
+                exp.run(dmgr_train, dmgr_test)
+
+    @unittest.skipIf("TF" not in get_backends(),
+                     reason="No TF Backend installed")
+    def test_experiment_test_tf_eager(self):
+        from delira.training import TfEagerExperiment
+        from delira.data_loading import BaseDataManager
+        switch_tf_execution_mode("eager")
+
+        for case in self._test_cases["tf_eager"]:
+            with self.subTest(case=case):
+                (params, dataset_length_train, dataset_length_test,
+                 network_cls) = case
+
+                exp = TfEagerExperiment(params, network_cls,
+                                        key_mapping={"x": "data"}
+                                       )
+
+                model = network_cls()
+
+                dset_test = DummyDataset(dataset_length_test)
+                dmgr_test = BaseDataManager(dset_test, 16, 1, None)
+
+                exp.test(model, dmgr_test,
+                         params.nested_get("val_metrics"),
+                         prepare_batch=partial(model.prepare_batch,
+                                               output_device="/cpu:0",
+                                               input_device="/cpu:0"))
+
     @unittest.skipIf("SKLEARN" not in get_backends(),
                      reason="No SKLEARN Backend installed")
     def test_experiment_run_sklearn(self):
@@ -627,7 +672,7 @@
         from delira.training import SkLearnExperiment
         from delira.data_loading import BaseDataManager
 
-        for case in self._test_cases_sklearn:
+        for case in self._test_cases["sklearn"]:
             with self.subTest(case=case):
                 (params, dataset_length_train, dataset_length_test,
                  val_score_key, val_score_mode, network_cls) = case
@@ -636,24 +681,6 @@
                                         key_mapping={"X": "X"},
                                         val_score_key=val_score_key,
                                         val_score_mode=val_score_mode)
-=======
-    @unittest.skipIf("TF" not in get_backends(),
-                     reason="No TF Backend installed")
-    def test_experiment_run_tf_eager(self):
-
-        from delira.training import TfEagerExperiment
-        from delira.data_loading import BaseDataManager
-
-
-        for case in self._test_cases["tf_eager"]:
-            with self.subTest(case=case):
-                (params, dataset_length_train, dataset_length_test,
-                 network_cls) = case
-
-                exp = TfEagerExperiment(params, network_cls,
-                                        key_mapping={"x": "data"})
->>>>>>> 18ec109a
-
                 dset_train = DummyDataset(dataset_length_train)
                 dset_test = DummyDataset(dataset_length_test)
 
@@ -662,14 +689,13 @@
 
                 exp.run(dmgr_train, dmgr_test)
 
-<<<<<<< HEAD
     @unittest.skipIf("SKLEARN" not in get_backends(),
                      reason="No SKLEARN Backend installed")
     def test_experiment_test_sklearn(self):
         from delira.training import SkLearnExperiment
         from delira.data_loading import BaseDataManager
 
-        for case in self._test_cases_sklearn:
+        for case in self._test_cases["sklearn"]:
             with self.subTest(case=case):
                 (params, dataset_length_train, dataset_length_test,
                  val_score_key, val_score_mode, network_cls) = case
@@ -682,44 +708,15 @@
 
                 # must fit on 2 samples to initialize coefficients
                 model.fit(np.random.rand(2, 32), np.array([[0], [1]]))
-=======
-    @unittest.skipIf("TF" not in get_backends(),
-                     reason="No TF Backend installed")
-    def test_experiment_test_tf_eager(self):
-        from delira.training import TfEagerExperiment
-        from delira.data_loading import BaseDataManager
-        import tensorflow as tf
-        switch_tf_execution_mode("eager")
-
-        for case in self._test_cases["tf_eager"]:
-            with self.subTest(case=case):
-                (params, dataset_length_train, dataset_length_test,
-                 network_cls) = case
-
-                exp = TfEagerExperiment(params, network_cls,
-                                        key_mapping={"x": "data"}
-                                       )
-
-                model = network_cls()
->>>>>>> 18ec109a
-
-                dset_test = DummyDataset(dataset_length_test)
-                dmgr_test = BaseDataManager(dset_test, 16, 1, None)
-
-                exp.test(model, dmgr_test,
-<<<<<<< HEAD
-                         params.nested_get("val_metrics"))
-=======
-                         params.nested_get("val_metrics"),
-                         prepare_batch=partial(model.prepare_batch,
-                                               output_device="/cpu:0",
-                                               input_device="/cpu:0"))
+                dset_test = DummyDataset(dataset_length_test)
+                dmgr_test = BaseDataManager(dset_test, 16, 1, None)
+
+                exp.test(model, dmgr_test, params.nested_get("val_metrics"))
 
     def tearDown(self) -> None:
         if self._testMethodName.endswith(
                 "tf_eager") and "TF" in get_backends():
             switch_tf_execution_mode("graph")
->>>>>>> 18ec109a
 
 
 if __name__ == '__main__':
