
from delira import get_backends
import unittest
import typing

import numpy as np
from functools import partial
from delira.training import Parameters

from delira.data_loading import AbstractDataset

if "TF" in get_backends():
    from delira.training.train_utils import switch_tf_execution_mode


class DummyDataset(AbstractDataset):
    def __init__(self, length):
        super().__init__(None, None)
        self.length = length

    def __getitem__(self, index):
        return {"data": np.random.rand(32),
                "label": np.random.randint(0, 1, 1)}

    def __len__(self):
        return self.length

    def get_sample_from_index(self, index):
        return self.__getitem__(index)


if "CHAINER" in get_backends():
    from delira.models import AbstractChainerNetwork
    import chainer

    # define this outside, because it has to be pickleable, which it won't be,
    # wehn defined inside a function
    class DummyNetworkChainer(AbstractChainerNetwork):
        def __init__(self):
            super().__init__()

            with self.init_scope():
                self.dense_1 = chainer.links.Linear(32, 64)
                self.dense_2 = chainer.links.Linear(64, 1)

        def forward(self, x):
            return {
                "pred":
                    self.dense_2(chainer.functions.relu(
                        self.dense_1(x)))
            }

        @staticmethod
        def closure(model, data_dict: dict, optimizers: dict, losses={},
                    metrics={}, fold=0, **kwargs):
            assert (optimizers and losses) or not optimizers, \
                "Criterion dict cannot be emtpy, if optimizers are passed"

            loss_vals = {}
            metric_vals = {}
            total_loss = 0

            inputs = data_dict.pop("data")
            preds = model(inputs)

            if data_dict:

                for key, crit_fn in losses.items():
                    _loss_val = crit_fn(preds["pred"], *data_dict.values())
                    loss_vals[key] = _loss_val.item()
                    total_loss += _loss_val

                with chainer.using_config("train", False):
                    for key, metric_fn in metrics.items():
                        metric_vals[key] = metric_fn(
                            preds["pred"], *data_dict.values()).item()

            if optimizers:
                model.cleargrads()
                total_loss.backward()
                optimizers['default'].update()

            else:

                # add prefix "val" in validation mode
                eval_loss_vals, eval_metrics_vals = {}, {}
                for key in loss_vals.keys():
                    eval_loss_vals["val_" + str(key)] = loss_vals[key]

                for key in metric_vals:
                    eval_metrics_vals["val_" + str(key)] = metric_vals[key]

                loss_vals = eval_loss_vals
                metric_vals = eval_metrics_vals

            return metric_vals, loss_vals, {k: v.unchain()
                                            for k, v in preds.items()}


class ExperimentTest(unittest.TestCase):

    def setUp(self) -> None:

        test_cases = {
            "torch": [],
            "torchscript": [],
            "tf": [],
            "tf_eager": [],
<<<<<<< HEAD
            "chainer": []
=======
            "sklearn": []
>>>>>>> 44336bf7
        }

        from sklearn.metrics import mean_absolute_error

        # setup torch testcases
        if "TORCH" in get_backends() and self._testMethodName.endswith("torch"):
            import torch
            from delira.models.classification import \
                ClassificationNetworkBasePyTorch
            from delira.training.callbacks import \
                ReduceLROnPlateauCallbackPyTorch

            class DummyNetworkTorch(ClassificationNetworkBasePyTorch):

                def __init__(self):
                    super().__init__(32, 1)

                def forward(self, x):
                    return {"pred": self.module(x)}

                @staticmethod
                def _build_model(in_channels, n_outputs):
                    return torch.nn.Sequential(
                        torch.nn.Linear(in_channels, 64),
                        torch.nn.ReLU(),
                        torch.nn.Linear(64, n_outputs)
                    )

                @staticmethod
                def prepare_batch(batch_dict, input_device, output_device):
                    return {"data": torch.from_numpy(batch_dict["data"]
                                                     ).to(input_device,
                                                          torch.float),
                            "label": torch.from_numpy(batch_dict["label"]
                                                      ).to(output_device,
                                                           torch.float)}

            test_cases["torch"].append((
                Parameters(fixed_params={
                    "model": {},
                    "training": {
                        "losses": {"CE": torch.nn.BCEWithLogitsLoss()},
                        "optimizer_cls": torch.optim.Adam,
                        "optimizer_params": {"lr": 1e-3},
                        "num_epochs": 2,
                        "val_metrics": {"mae": mean_absolute_error},
                        "lr_sched_cls": ReduceLROnPlateauCallbackPyTorch,
                        "lr_sched_params": {"mode": "min"}
                    }
                }
                ),
                500,
                50,
                "mae",
                "lowest",
                DummyNetworkTorch))

            # setup TorchScript testcases
            from delira.models import AbstractTorchScriptNetwork

            class DummyNetworkTorchScript(AbstractTorchScriptNetwork):
                __constants__ = ["module"]

                def __init__(self):
                    super().__init__()
                    self.module = self._build_model(32, 1)

                @torch.jit.script_method
                def forward(self, x):
                    return {"pred": self.module(x)}

                @staticmethod
                def prepare_batch(*args, **kwargs):
                    return DummyNetworkTorch.prepare_batch(*args, **kwargs)

                @staticmethod
                def closure(*args, **kwargs):
                    return DummyNetworkTorch.closure(*args, **kwargs)

                @staticmethod
                def _build_model(in_channels, n_outputs):
                    return torch.nn.Sequential(
                        torch.nn.Linear(in_channels, 64),
                        torch.nn.ReLU(),
                        torch.nn.Linear(64, n_outputs)
                    )

            test_cases["torchscript"].append((
                Parameters(fixed_params={
                    "model": {},
                    "training": {
                        "losses": {"CE": torch.nn.BCEWithLogitsLoss()},
                        "optimizer_cls": torch.optim.Adam,
                        "optimizer_params": {"lr": 1e-3},
                        "num_epochs": 2,
                        "val_metrics": {"mae": mean_absolute_error},
                        "lr_sched_cls": ReduceLROnPlateauCallbackPyTorch,
                        "lr_sched_params": {"mode": "min"}
                    }
                }
                ),
                500,
                50,
                "mae",
                "lowest",
                DummyNetworkTorchScript))

        # setup tf tescases
        if "TF" in get_backends():
            import tensorflow as tf

            # test graph mode execution backend
            if self._testMethodName.endswith("tf"):
                # enable graph mode
                switch_tf_execution_mode("graph")
                from delira.models import ClassificationNetworkBaseTf, \
                    AbstractTfNetwork

                class DummyNetworkTf(ClassificationNetworkBaseTf):
                    def __init__(self):
                        AbstractTfNetwork.__init__(self)
                        self.model = self._build_model(1)

                        images = tf.placeholder(shape=[None, 32],
                                                dtype=tf.float32)
                        labels = tf.placeholder_with_default(
                            tf.zeros([tf.shape(images)[0], 1]), shape=[None, 1])

                        preds_train = self.model(images, training=True)
                        preds_eval = self.model(images, training=False)

                        self.inputs["images"] = images
                        self.inputs["labels"] = labels
                        self.outputs_train["pred"] = preds_train
                        self.outputs_eval["pred"] = preds_eval

                    @staticmethod
                    def _build_model(n_outputs):
                        return tf.keras.models.Sequential(
                            layers=[
                                tf.keras.layers.Dense(64, input_shape=(
                                    32,), bias_initializer='glorot_uniform'),
                                tf.keras.layers.ReLU(),
                                tf.keras.layers.Dense(
                                    n_outputs,
                                    bias_initializer='glorot_uniform')]
                        )

                test_cases["tf"].append(
                    (
                        Parameters(fixed_params={
                            "model": {},
                            "training": {
                                "losses": {"CE":
                                           tf.losses.softmax_cross_entropy},
                                "optimizer_cls": tf.train.AdamOptimizer,
                                "optimizer_params": {"learning_rate": 1e-3},
                                "num_epochs": 2,
                                "val_metrics": {"mae": mean_absolute_error},
                                "lr_sched_cls": None,
                                "lr_sched_params": {}}
                        }
                        ),
                        500,
                        50,
                        DummyNetworkTf)
                )

            elif self._testMethodName.endswith("tf_eager"):
                # test eager execution backend
                from delira.models import AbstractTfEagerNetwork

                # enable eager mode
                switch_tf_execution_mode("eager")

                class DummyEagerNetwork(AbstractTfEagerNetwork):
                    def __init__(self):
                        super().__init__()

                        self.dense_1 = tf.keras.layers.Dense(64,
                                                             activation="relu")
                        self.dense_2 = tf.keras.layers.Dense(1,
                                                             activation="relu")

                    def call(self, x: tf.Tensor):
                        return {"pred": self.dense_2(self.dense_1(x))}

                    @staticmethod
                    def closure(model: AbstractTfEagerNetwork,
                                data_dict: dict,
                                optimizers: typing.Dict[str,
                                                        tf.train.Optimizer],
                                losses={},
                                metrics={},
                                fold=0,
                                **kwargs):

                        loss_vals, metric_vals = {}, {}

                        # calculate loss with graph created by gradient taping
                        with tf.GradientTape() as tape:
                            preds = model(data_dict["data"])
                            total_loss = 0
                            for k, loss_fn in losses.items():
                                _loss_val = loss_fn(preds["pred"],
                                                    data_dict["label"])
                                loss_vals[k] = _loss_val.numpy()
                                total_loss += _loss_val

                        # calculate gradients
                        grads = tape.gradient(total_loss,
                                              model.trainable_variables)

                        for k, metric_fn in metrics.items():
                            metric_vals[k] = metric_fn(
                                preds["pred"],
                                data_dict["label"]).numpy()

                        if optimizers:
                            # perform optimization step
                            optimizers["default"].apply_gradients(
                                zip(grads, model.trainable_variables))
                        else:
                            # add prefix "val" in validation mode
                            eval_losses, eval_metrics = {}, {}
                            for key in loss_vals.keys():
                                eval_losses["val_" + str(key)] = loss_vals[key]

                            for key in metric_vals:
                                eval_metrics["val_" +
                                             str(key)] = metric_vals[key]

                            loss_vals = eval_losses
                            metric_vals = eval_metrics

                        return metric_vals, loss_vals, preds

                test_cases["tf_eager"].append((
                    Parameters(fixed_params={
                        "model": {},
                        "training": {
                            "losses": {"L1": tf.losses.absolute_difference},
                            "optimizer_cls": tf.train.AdamOptimizer,
                            "optimizer_params": {"learning_rate": 1e-3},
                            "num_epochs": 2,
                            "val_metrics": {"mae": mean_absolute_error},
                            "lr_sched_cls": None,
                            "lr_sched_params": {}}
                    }
                    ),
                    500,
                    50,
                    DummyEagerNetwork)
                )

<<<<<<< HEAD
        if "CHAINER" in get_backends():
            import chainer

            test_cases["chainer"].append(
                (
                    Parameters(fixed_params={
                        "model": {},
                        "training": {
                            "losses": {
                                "L1":
                                    chainer.functions.mean_absolute_error},
                            "optimizer_cls": chainer.optimizers.Adam,
                            "optimizer_params": {},
                            "num_epochs": 2,
                            "val_metrics": {"mae": mean_absolute_error},
                            "lr_sched_cls": None,
                            "lr_sched_params": {}}
                    }
                    ),
                    500,
                    50,
                    DummyNetworkChainer)
            )
=======
        if "SKLEARN" in get_backends():
            from sklearn.tree import DecisionTreeClassifier
            from sklearn.neural_network import MLPClassifier

            test_cases["sklearn"].append(
                (Parameters(fixed_params={
                    "model": {},
                    "training": {
                        "num_epochs": 2,
                        "val_metrics": {"mae": mean_absolute_error}
                    }
                }),
                    500,
                    50,
                    "mae",
                    "lowest",
                    DecisionTreeClassifier
                ))

            test_cases["sklearn"].append(
                (Parameters(fixed_params={
                    "model": {},
                    "training": {
                        "num_epochs": 2,
                        "val_metrics": {"mae": mean_absolute_error}
                    }
                }),
                    500,
                    50,
                    "mae",
                    "lowest",
                    MLPClassifier
                ))
>>>>>>> 44336bf7

        self._test_cases = test_cases


    @unittest.skipIf("TORCH" not in get_backends(),
                     reason="No TORCH Backend installed")
    def test_experiment_run_torch(self):

        from delira.training import PyTorchExperiment
        from delira.data_loading import BaseDataManager

        for case in self._test_cases["torch"]:
            with self.subTest(case=case):

                (params, dataset_length_train, dataset_length_test,
                 val_score_key, val_score_mode, network_cls) = case

                exp = PyTorchExperiment(params, network_cls,
                                        key_mapping={"x": "data"},
                                        val_score_key=val_score_key,
                                        val_score_mode=val_score_mode)

                dset_train = DummyDataset(dataset_length_train)
                dset_test = DummyDataset(dataset_length_test)

                dmgr_train = BaseDataManager(dset_train, 16, 4, None)
                dmgr_test = BaseDataManager(dset_test, 16, 1, None)

                exp.run(dmgr_train, dmgr_test)

    @unittest.skipIf("TORCH" not in get_backends(),
                     reason="No TORCH Backend installed")
    def test_experiment_test_torch(self):
        from delira.training import PyTorchExperiment
        from delira.data_loading import BaseDataManager

        for case in self._test_cases["torch"]:
            with self.subTest(case=case):
                (params, dataset_length_train, dataset_length_test,
                 val_score_key, val_score_mode, network_cls) = case

                exp = PyTorchExperiment(params, network_cls,
                                        key_mapping={"x": "data"},
                                        val_score_key=val_score_key,
                                        val_score_mode=val_score_mode)

                model = network_cls()

                dset_test = DummyDataset(dataset_length_test)
                dmgr_test = BaseDataManager(dset_test, 16, 1, None)

                prepare_batch = partial(
                    model.prepare_batch,
                    output_device="cpu",
                    input_device="cpu")

                exp.test(model, dmgr_test,
                         params.nested_get("val_metrics"),
                         prepare_batch=prepare_batch)

    @unittest.skipIf("TORCH" not in get_backends(),
                     reason="No TORCH Backend installed")
    def test_experiment_kfold_torch(self):
        from delira.training import PyTorchExperiment
        from delira.data_loading import BaseDataManager
        from copy import deepcopy

        # all test cases
        for case in self._test_cases["torch"]:
            with self.subTest(case=case):
                (params, dataset_length_train,
                 dataset_length_test, val_score_key,
                 val_score_mode, network_cls) = case

                # both split_types
                for split_type in ["random", "stratified", "error"]:
                    with self.subTest(split_type=split_type):
                        if split_type == "error":
                            # must raise ValueError
                            with self.assertRaises(ValueError):
                                exp = PyTorchExperiment(
                                    params, network_cls,
                                    key_mapping={"x": "data"},
                                    val_score_key=val_score_key,
                                    val_score_mode=val_score_mode)

                                dset = DummyDataset(
                                    dataset_length_test + dataset_length_train)

                                dmgr = BaseDataManager(dset, 16, 1, None)
                                exp.kfold(
                                    dmgr,
                                    params.nested_get("val_metrics"),
                                    shuffle=True,
                                    split_type=split_type,
                                    num_splits=2)

                            continue

                        # check all types of validation data
                        for val_split in [0.2, None]:
                            with self.subTest(val_split=val_split):

                                # disable lr scheduling if no validation data
                                # is present
                                _params = deepcopy(params)
                                if val_split is None:
                                    _params["fixed"]["training"
                                                     ]["lr_sched_cls"] = None
                                exp = PyTorchExperiment(
                                    _params, network_cls,
                                    key_mapping={"x": "data"},
                                    val_score_key=val_score_key,
                                    val_score_mode=val_score_mode)

                                dset = DummyDataset(
                                    dataset_length_test + dataset_length_train)

                                dmgr = BaseDataManager(dset, 16, 1, None)
                                exp.kfold(
                                    dmgr,
                                    params.nested_get("val_metrics"),
                                    shuffle=True,
                                    split_type=split_type,
                                    val_split=val_split,
                                    num_splits=2)

    @unittest.skipIf("TORCH" not in get_backends(),
                     reason="No TORCH Backend installed")
    def test_experiment_run_torchscript(self):

        from delira.training import TorchScriptExperiment
        from delira.data_loading import BaseDataManager

        for case in self._test_cases["torchscript"]:
            with self.subTest(case=case):
                (params, dataset_length_train, dataset_length_test,
                 val_score_key, val_score_mode, network_cls) = case

                exp = TorchScriptExperiment(params, network_cls,
                                            key_mapping={"x": "data"},
                                            val_score_key=val_score_key,
                                            val_score_mode=val_score_mode)

                dset_train = DummyDataset(dataset_length_train)
                dset_test = DummyDataset(dataset_length_test)

                dmgr_train = BaseDataManager(dset_train, 16, 4, None)
                dmgr_test = BaseDataManager(dset_test, 16, 1, None)

                exp.run(dmgr_train, dmgr_test)

    @unittest.skipIf("TORCH" not in get_backends(),
                     reason="No TORCH Backend installed")
    def test_experiment_test_torchscript(self):
        from delira.training import TorchScriptExperiment
        from delira.data_loading import BaseDataManager

        for case in self._test_cases["torchscript"]:
            with self.subTest(case=case):
                (params, dataset_length_train, dataset_length_test,
                 val_score_key, val_score_mode, network_cls) = case

                exp = TorchScriptExperiment(params, network_cls,
                                            key_mapping={"x": "data"},
                                            val_score_key=val_score_key,
                                            val_score_mode=val_score_mode)

                model = network_cls()

                dset_test = DummyDataset(dataset_length_test)
                dmgr_test = BaseDataManager(dset_test, 16, 1, None)

                prepare_batch = partial(
                    model.prepare_batch,
                    output_device="cpu",
                    input_device="cpu")

                exp.test(model, dmgr_test,
                         params.nested_get("val_metrics"),
                         prepare_batch=prepare_batch)

    @unittest.skipIf("TF" not in get_backends(),
                     reason="No TF Backend installed")
    def test_experiment_run_tf(self):

        from delira.training import TfExperiment
        from delira.data_loading import BaseDataManager

        for case in self._test_cases["tf"]:
            with self.subTest(case=case):
                (params, dataset_length_train, dataset_length_test,
                 network_cls) = case

                exp = TfExperiment(params, network_cls,
                                   key_mapping={"images": "data"})

                dset_train = DummyDataset(dataset_length_train)
                dset_test = DummyDataset(dataset_length_test)

                dmgr_train = BaseDataManager(dset_train, 16, 4, None)
                dmgr_test = BaseDataManager(dset_test, 16, 1, None)

                exp.run(dmgr_train, dmgr_test)

    @unittest.skipIf("TF" not in get_backends(),
                     reason="No TF Backend installed")
    def test_experiment_test_tf(self):
        from delira.training import TfExperiment
        from delira.data_loading import BaseDataManager

        for case in self._test_cases["tf"]:
            with self.subTest(case=case):
                (params, dataset_length_train, dataset_length_test,
                 network_cls) = case

                exp = TfExperiment(params, network_cls,
                                   key_mapping={"images": "data"},
                                   )

                model = network_cls()

                dset_test = DummyDataset(dataset_length_test)
                dmgr_test = BaseDataManager(dset_test, 16, 1, None)

                exp.test(model, dmgr_test, params.nested_get("val_metrics"))

    @unittest.skipIf("TF" not in get_backends(),
                     reason="No TF Backend installed")
    def test_experiment_kfold_tf(self):
        from delira.training import TfExperiment
        from delira.data_loading import BaseDataManager

        # all test cases
        for case in self._test_cases["tf"]:
            with self.subTest(case=case):

                # both split_types
                for split_type in ["random", "stratified", "error"]:
                    with self.subTest(split_type=split_type):
                        if split_type == "error":
                            # must raise ValueError
                            with self.assertRaises(ValueError):
                                (params, dataset_length_train,
                                 dataset_length_test, network_cls) = case

                                exp = TfExperiment(
                                    params, network_cls,
                                    key_mapping={"images": "data"})

                                dset = DummyDataset(
                                    dataset_length_test + dataset_length_train)

                                dmgr = BaseDataManager(dset, 16, 1, None)
                                exp.kfold(
                                    dmgr,
                                    params.nested_get("val_metrics"),
                                    shuffle=True,
                                    split_type=split_type,
                                    num_splits=2)

                            continue

                        # check all types of validation data
                        for val_split in [0.2, None]:
                            with self.subTest(val_split=val_split):
                                (params, dataset_length_train,
                                 dataset_length_test, network_cls) = case

                                exp = TfExperiment(
                                    params, network_cls,
                                    key_mapping={"images": "data"})

                                dset = DummyDataset(
                                    dataset_length_test + dataset_length_train)

                                dmgr = BaseDataManager(dset, 16, 1, None)
                                exp.kfold(
                                    dmgr,
                                    params.nested_get("val_metrics"),
                                    shuffle=True,
                                    split_type=split_type,
                                    val_split=val_split,
                                    num_splits=2,
                                )

    @unittest.skipIf("TF" not in get_backends(),
                     reason="No TF Backend installed")
    def test_experiment_run_tf_eager(self):

        from delira.training import TfEagerExperiment
        from delira.data_loading import BaseDataManager

        for case in self._test_cases["tf_eager"]:
            with self.subTest(case=case):
                (params, dataset_length_train, dataset_length_test,
                 network_cls) = case

                exp = TfEagerExperiment(params, network_cls,
                                        key_mapping={"x": "data"})

                dset_train = DummyDataset(dataset_length_train)
                dset_test = DummyDataset(dataset_length_test)

                dmgr_train = BaseDataManager(dset_train, 16, 4, None)
                dmgr_test = BaseDataManager(dset_test, 16, 1, None)

                exp.run(dmgr_train, dmgr_test)

    @unittest.skipIf("TF" not in get_backends(),
                     reason="No TF Backend installed")
    def test_experiment_test_tf_eager(self):
        from delira.training import TfEagerExperiment
        from delira.data_loading import BaseDataManager
        switch_tf_execution_mode("eager")

        for case in self._test_cases["tf_eager"]:
            with self.subTest(case=case):
                (params, dataset_length_train, dataset_length_test,
                 network_cls) = case
                exp = TfEagerExperiment(params, network_cls,
                                        key_mapping={"x": "data"}
                                        )

                model = network_cls()

                dset_test = DummyDataset(dataset_length_test)
                dmgr_test = BaseDataManager(dset_test, 16, 1, None)

                exp.test(model, dmgr_test,
                         params.nested_get("val_metrics"),
                         prepare_batch=partial(model.prepare_batch,
                                               output_device="/cpu:0",
                                               input_device="/cpu:0"))

<<<<<<< HEAD
    @unittest.skipIf("CHAINER" not in get_backends(),
                     reason="No CHAINER Backend installed")
    def test_experiment_run_chainer(self):

        from delira.training import ChainerExperiment
        from delira.data_loading import BaseDataManager

        for case in self._test_cases_chainer:
            with self.subTest(case=case):
                (params, dataset_length_train, dataset_length_test,
                 network_cls) = case

                exp = ChainerExperiment(params, network_cls,
                                        key_mapping={"x": "data"})

=======
    @unittest.skipIf("SKLEARN" not in get_backends(),
                     reason="No SKLEARN Backend installed")
    def test_experiment_run_sklearn(self):

        from delira.training import SkLearnExperiment
        from delira.data_loading import BaseDataManager

        for case in self._test_cases["sklearn"]:
            with self.subTest(case=case):
                (params, dataset_length_train, dataset_length_test,
                 val_score_key, val_score_mode, network_cls) = case

                exp = SkLearnExperiment(params, network_cls,
                                        key_mapping={"X": "X"},
                                        val_score_key=val_score_key,
                                        val_score_mode=val_score_mode)
>>>>>>> 44336bf7
                dset_train = DummyDataset(dataset_length_train)
                dset_test = DummyDataset(dataset_length_test)

                dmgr_train = BaseDataManager(dset_train, 16, 4, None)
                dmgr_test = BaseDataManager(dset_test, 16, 1, None)

                exp.run(dmgr_train, dmgr_test)

<<<<<<< HEAD
    @unittest.skipIf("CHAINER" not in get_backends(),
                     reason="No CHAINER Backend installed")
    def test_experiment_test_chainer(self):
        from delira.training import ChainerExperiment
        from delira.data_loading import BaseDataManager

        for case in self._test_cases_chainer:
            with self.subTest(case=case):
                (params, dataset_length_train, dataset_length_test,
                 network_cls) = case

                exp = ChainerExperiment(params, network_cls,
                                        key_mapping={"x": "data"},
                                        )

                model = network_cls()

=======
    @unittest.skipIf("SKLEARN" not in get_backends(),
                     reason="No SKLEARN Backend installed")
    def test_experiment_test_sklearn(self):
        from delira.training import SkLearnExperiment
        from delira.data_loading import BaseDataManager

        for case in self._test_cases["sklearn"]:
            with self.subTest(case=case):
                (params, dataset_length_train, dataset_length_test,
                 val_score_key, val_score_mode, network_cls) = case

                exp = SkLearnExperiment(params, network_cls,
                                        key_mapping={"X": "data"},
                                        val_score_key=val_score_key,
                                        val_score_mode=val_score_mode)
                model = network_cls()

                # must fit on 2 samples to initialize coefficients
                model.fit(np.random.rand(2, 32), np.array([[0], [1]]))
>>>>>>> 44336bf7
                dset_test = DummyDataset(dataset_length_test)
                dmgr_test = BaseDataManager(dset_test, 16, 1, None)

                exp.test(model, dmgr_test, params.nested_get("val_metrics"))

    def tearDown(self) -> None:
        if self._testMethodName.endswith(
                "tf_eager") and "TF" in get_backends():
            switch_tf_execution_mode("graph")


if __name__ == '__main__':
    unittest.main()<|MERGE_RESOLUTION|>--- conflicted
+++ resolved
@@ -106,11 +106,8 @@
             "torchscript": [],
             "tf": [],
             "tf_eager": [],
-<<<<<<< HEAD
-            "chainer": []
-=======
+            "chainer": [],
             "sklearn": []
->>>>>>> 44336bf7
         }
 
         from sklearn.metrics import mean_absolute_error
@@ -366,7 +363,6 @@
                     DummyEagerNetwork)
                 )
 
-<<<<<<< HEAD
         if "CHAINER" in get_backends():
             import chainer
 
@@ -390,7 +386,7 @@
                     50,
                     DummyNetworkChainer)
             )
-=======
+
         if "SKLEARN" in get_backends():
             from sklearn.tree import DecisionTreeClassifier
             from sklearn.neural_network import MLPClassifier
@@ -424,7 +420,6 @@
                     "lowest",
                     MLPClassifier
                 ))
->>>>>>> 44336bf7
 
         self._test_cases = test_cases
 
@@ -760,7 +755,6 @@
                                                output_device="/cpu:0",
                                                input_device="/cpu:0"))
 
-<<<<<<< HEAD
     @unittest.skipIf("CHAINER" not in get_backends(),
                      reason="No CHAINER Backend installed")
     def test_experiment_run_chainer(self):
@@ -776,11 +770,38 @@
                 exp = ChainerExperiment(params, network_cls,
                                         key_mapping={"x": "data"})
 
-=======
+                dset_train = DummyDataset(dataset_length_train)
+                dset_test = DummyDataset(dataset_length_test)
+
+                dmgr_train = BaseDataManager(dset_train, 16, 4, None)
+                dmgr_test = BaseDataManager(dset_test, 16, 1, None)
+
+                exp.run(dmgr_train, dmgr_test)
+
+    @unittest.skipIf("CHAINER" not in get_backends(),
+                     reason="No CHAINER Backend installed")
+    def test_experiment_test_chainer(self):
+        from delira.training import ChainerExperiment
+        from delira.data_loading import BaseDataManager
+
+        for case in self._test_cases_chainer:
+            with self.subTest(case=case):
+                (params, dataset_length_train, dataset_length_test,
+                 network_cls) = case
+
+                exp = ChainerExperiment(params, network_cls,
+                                        key_mapping={"x": "data"},
+                                        )
+
+                model = network_cls()
+                dset_test = DummyDataset(dataset_length_test)
+                dmgr_test = BaseDataManager(dset_test, 16, 1, None)
+
+                exp.test(model, dmgr_test, params.nested_get("val_metrics"))
+
     @unittest.skipIf("SKLEARN" not in get_backends(),
                      reason="No SKLEARN Backend installed")
     def test_experiment_run_sklearn(self):
-
         from delira.training import SkLearnExperiment
         from delira.data_loading import BaseDataManager
 
@@ -793,7 +814,7 @@
                                         key_mapping={"X": "X"},
                                         val_score_key=val_score_key,
                                         val_score_mode=val_score_mode)
->>>>>>> 44336bf7
+
                 dset_train = DummyDataset(dataset_length_train)
                 dset_test = DummyDataset(dataset_length_test)
 
@@ -802,25 +823,6 @@
 
                 exp.run(dmgr_train, dmgr_test)
 
-<<<<<<< HEAD
-    @unittest.skipIf("CHAINER" not in get_backends(),
-                     reason="No CHAINER Backend installed")
-    def test_experiment_test_chainer(self):
-        from delira.training import ChainerExperiment
-        from delira.data_loading import BaseDataManager
-
-        for case in self._test_cases_chainer:
-            with self.subTest(case=case):
-                (params, dataset_length_train, dataset_length_test,
-                 network_cls) = case
-
-                exp = ChainerExperiment(params, network_cls,
-                                        key_mapping={"x": "data"},
-                                        )
-
-                model = network_cls()
-
-=======
     @unittest.skipIf("SKLEARN" not in get_backends(),
                      reason="No SKLEARN Backend installed")
     def test_experiment_test_sklearn(self):
@@ -840,7 +842,7 @@
 
                 # must fit on 2 samples to initialize coefficients
                 model.fit(np.random.rand(2, 32), np.array([[0], [1]]))
->>>>>>> 44336bf7
+
                 dset_test = DummyDataset(dataset_length_test)
                 dmgr_test = BaseDataManager(dset_test, 16, 1, None)
 
