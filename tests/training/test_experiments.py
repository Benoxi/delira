--- conflicted
+++ resolved
@@ -32,7 +32,6 @@
 class ExperimentTest(unittest.TestCase):
 
     def setUp(self) -> None:
-<<<<<<< HEAD
         test_cases = {
             "torch": [],
             "torchscript": [],
@@ -41,9 +40,7 @@
 
         }
 
-=======
         test_cases_torch, test_cases_tf, test_cases_tf_eager = [], [], []
->>>>>>> e904ebf1
         from sklearn.metrics import mean_absolute_error
 
         # setup torch testcases
@@ -102,8 +99,6 @@
             # setup TorchScript testcases
             from delira.models import AbstractTorchScriptNetwork
 
-<<<<<<< HEAD
-
             class DummyNetworkTorchScript(AbstractTorchScriptNetwork):
                 __constants__ = ["module"]
 
@@ -155,12 +150,6 @@
         if "TF" in get_backends():
             import tensorflow as tf
 
-=======
-        # setup tf tescases
-        if "TF" in get_backends():
-            import tensorflow as tf
-
->>>>>>> e904ebf1
             # test graph mode execution backend
             if self._testMethodName.endswith("tf"):
                 # enable graph mode
@@ -198,11 +187,7 @@
                                     bias_initializer='glorot_uniform')]
                         )
 
-<<<<<<< HEAD
                 test_cases["tf"].append(
-=======
-                test_cases_tf.append(
->>>>>>> e904ebf1
                     (
                         Parameters(fixed_params={
                             "model": {},
@@ -291,11 +276,7 @@
 
                         return metric_vals, loss_vals, preds
 
-<<<<<<< HEAD
                 test_cases["tf_eager"].append((
-=======
-                test_cases_tf_eager.append((
->>>>>>> e904ebf1
                     Parameters(fixed_params={
                         "model": {},
                         "training": {
@@ -313,12 +294,7 @@
                     DummyEagerNetwork)
                 )
 
-<<<<<<< HEAD
         self._test_cases = test_cases
-=======
-        self._test_cases_tf = test_cases_tf
-        self._test_cases_tf_eager = test_cases_tf_eager
->>>>>>> e904ebf1
 
     @unittest.skipIf("TORCH" not in get_backends(),
                      reason="No TORCH Backend installed")
@@ -609,11 +585,8 @@
         from delira.training import TfEagerExperiment
         from delira.data_loading import BaseDataManager
 
-<<<<<<< HEAD
+
         for case in self._test_cases["tf_eager"]:
-=======
-        for case in self._test_cases_tf_eager:
->>>>>>> e904ebf1
             with self.subTest(case=case):
                 (params, dataset_length_train, dataset_length_test,
                  network_cls) = case
@@ -634,25 +607,17 @@
     def test_experiment_test_tf_eager(self):
         from delira.training import TfEagerExperiment
         from delira.data_loading import BaseDataManager
-<<<<<<< HEAD
         import tensorflow as tf
         switch_tf_execution_mode("eager")
 
         for case in self._test_cases["tf_eager"]:
-=======
-
-        import tensorflow as tf
-        if not tf.executing_eagerly():
-            tf.enable_eager_execution()
-
-        for case in self._test_cases_tf_eager:
             with self.subTest(case=case):
                 (params, dataset_length_train, dataset_length_test,
                  network_cls) = case
 
                 exp = TfEagerExperiment(params, network_cls,
-                                        key_mapping={"x": "data"},
-                                        )
+                                        key_mapping={"x": "data"}
+                                       )
 
                 model = network_cls()
 
@@ -670,70 +635,6 @@
                 "tf_eager") and "TF" in get_backends():
             switch_tf_execution_mode("graph")
 
-    @unittest.skipIf("TF" not in get_backends(),
-                     reason="No TF Backend installed")
-    def test_experiment_run_tf_eager(self):
-
-        from delira.training import TfEagerExperiment
-        from delira.data_loading import BaseDataManager
-
-        for case in self._test_cases_tf_eager:
-            with self.subTest(case=case):
-                (params, dataset_length_train, dataset_length_test,
-                 network_cls) = case
-
-                exp = TfEagerExperiment(params, network_cls,
-                                        key_mapping={"x": "data"})
-
-                dset_train = DummyDataset(dataset_length_train)
-                dset_test = DummyDataset(dataset_length_test)
-
-                dmgr_train = BaseDataManager(dset_train, 16, 4, None)
-                dmgr_test = BaseDataManager(dset_test, 16, 1, None)
-
-                exp.run(dmgr_train, dmgr_test)
-
-    @unittest.skipIf("TF" not in get_backends(),
-                     reason="No TF Backend installed")
-    def test_experiment_test_tf_eager(self):
-        from delira.training import TfEagerExperiment
-        from delira.data_loading import BaseDataManager
-
-        import tensorflow as tf
-        if not tf.executing_eagerly():
-            tf.enable_eager_execution()
-
-        for case in self._test_cases_tf_eager:
->>>>>>> e904ebf1
-            with self.subTest(case=case):
-                (params, dataset_length_train, dataset_length_test,
-                 network_cls) = case
-
-                exp = TfEagerExperiment(params, network_cls,
-<<<<<<< HEAD
-                                        key_mapping={"x": "data"}
-                                       )
-=======
-                                        key_mapping={"x": "data"},
-                                        )
->>>>>>> e904ebf1
-
-                model = network_cls()
-
-                dset_test = DummyDataset(dataset_length_test)
-                dmgr_test = BaseDataManager(dset_test, 16, 1, None)
-
-                exp.test(model, dmgr_test,
-                         params.nested_get("val_metrics"),
-                         prepare_batch=partial(model.prepare_batch,
-                                               output_device="/cpu:0",
-                                               input_device="/cpu:0"))
-
-    def tearDown(self) -> None:
-        if self._testMethodName.endswith(
-                "tf_eager") and "TF" in get_backends():
-            switch_tf_execution_mode("graph")
-
 
 if __name__ == '__main__':
     unittest.main()