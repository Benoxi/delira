
from delira import get_backends
import unittest
import typing

import numpy as np
from functools import partial
from delira.training import Parameters

from delira.data_loading import AbstractDataset

if "TF" in get_backends():
    from delira.training.train_utils import switch_tf_execution_mode


class DummyDataset(AbstractDataset):
    def __init__(self, length):
        super().__init__(None, None)
        self.length = length

    def __getitem__(self, index):
        return {"data": np.random.rand(32),
                "label": np.random.randint(0, 1, 1)}

    def __len__(self):
        return self.length

    def get_sample_from_index(self, index):
        return self.__getitem__(index)


if "CHAINER" in get_backends():
    from delira.models import AbstractChainerNetwork
    import chainer

    # define this outside, because it has to be pickleable, which it won't be,
    # wehn defined inside a function
    class DummyNetworkChainer(AbstractChainerNetwork):
        def __init__(self):
            super().__init__()

            with self.init_scope():
                self.dense_1 = chainer.links.Linear(32, 64)
                self.dense_2 = chainer.links.Linear(64, 1)

        def forward(self, x):
            return {
                "pred":
                    self.dense_2(chainer.functions.relu(
                        self.dense_1(x)))
            }

        @staticmethod
        def closure(model, data_dict: dict, optimizers: dict, losses={},
                    metrics={}, fold=0, **kwargs):
            assert (optimizers and losses) or not optimizers, \
                "Criterion dict cannot be emtpy, if optimizers are passed"

            loss_vals = {}
            metric_vals = {}
            total_loss = 0

            inputs = data_dict.pop("data")
            preds = model(inputs)

            if data_dict:

                for key, crit_fn in losses.items():
                    _loss_val = crit_fn(preds["pred"], *data_dict.values())
                    loss_vals[key] = _loss_val.item()
                    total_loss += _loss_val

                with chainer.using_config("train", False):
                    for key, metric_fn in metrics.items():
                        metric_vals[key] = metric_fn(
                            preds["pred"], *data_dict.values()).item()

            if optimizers:
                model.cleargrads()
                total_loss.backward()
                optimizers['default'].update()

            else:

                # add prefix "val" in validation mode
                eval_loss_vals, eval_metrics_vals = {}, {}
                for key in loss_vals.keys():
                    eval_loss_vals["val_" + str(key)] = loss_vals[key]

                for key in metric_vals:
                    eval_metrics_vals["val_" + str(key)] = metric_vals[key]

                loss_vals = eval_loss_vals
                metric_vals = eval_metrics_vals

            return metric_vals, loss_vals, {k: v.unchain()
                                            for k, v in preds.items()}


class ExperimentTest(unittest.TestCase):

    def setUp(self) -> None:
<<<<<<< HEAD
        test_cases = {
            "torch": [],
            "torchscript": [],
            "tf": [],
            "tf_eager": [],
            "chainer": []
        }

=======
        test_cases_torch, test_cases_tf, test_cases_chainer = [], [], []
>>>>>>> 0ea4e635
        from sklearn.metrics import mean_absolute_error

        # setup torch testcases
        if "TORCH" in get_backends() and self._testMethodName.endswith("torch"):
            import torch
            from delira.models.classification import \
                ClassificationNetworkBasePyTorch
            from delira.training.callbacks import \
                ReduceLROnPlateauCallbackPyTorch

            class DummyNetworkTorch(ClassificationNetworkBasePyTorch):

                def __init__(self):
                    super().__init__(32, 1)

                def forward(self, x):
                    return {"pred": self.module(x)}

                @staticmethod
                def _build_model(in_channels, n_outputs):
                    return torch.nn.Sequential(
                        torch.nn.Linear(in_channels, 64),
                        torch.nn.ReLU(),
                        torch.nn.Linear(64, n_outputs)
                    )

                @staticmethod
                def prepare_batch(batch_dict, input_device, output_device):
                    return {"data": torch.from_numpy(batch_dict["data"]
                                                     ).to(input_device,
                                                          torch.float),
                            "label": torch.from_numpy(batch_dict["label"]
                                                      ).to(output_device,
                                                           torch.float)}

            test_cases["torch"].append((
                Parameters(fixed_params={
                    "model": {},
                    "training": {
                        "losses": {"CE": torch.nn.BCEWithLogitsLoss()},
                        "optimizer_cls": torch.optim.Adam,
                        "optimizer_params": {"lr": 1e-3},
                        "num_epochs": 2,
                        "val_metrics": {"mae": mean_absolute_error},
                        "lr_sched_cls": ReduceLROnPlateauCallbackPyTorch,
                        "lr_sched_params": {"mode": "min"}
                    }
                }
                ),
                500,
                50,
                "mae",
                "lowest",
                DummyNetworkTorch))

            # setup TorchScript testcases
            from delira.models import AbstractTorchScriptNetwork

            class DummyNetworkTorchScript(AbstractTorchScriptNetwork):
                __constants__ = ["module"]

                def __init__(self):
                    super().__init__()
                    self.module = self._build_model(32, 1)

                @torch.jit.script_method
                def forward(self, x):
                    return {"pred": self.module(x)}

                @staticmethod
                def prepare_batch(*args, **kwargs):
                    return DummyNetworkTorch.prepare_batch(*args, **kwargs)

                @staticmethod
                def closure(*args, **kwargs):
                    return DummyNetworkTorch.closure(*args, **kwargs)

                @staticmethod
                def _build_model(in_channels, n_outputs):
                    return torch.nn.Sequential(
                        torch.nn.Linear(in_channels, 64),
                        torch.nn.ReLU(),
                        torch.nn.Linear(64, n_outputs)
                    )

            test_cases["torchscript"].append((
                Parameters(fixed_params={
                    "model": {},
                    "training": {
                        "losses": {"CE": torch.nn.BCEWithLogitsLoss()},
                        "optimizer_cls": torch.optim.Adam,
                        "optimizer_params": {"lr": 1e-3},
                        "num_epochs": 2,
                        "val_metrics": {"mae": mean_absolute_error},
                        "lr_sched_cls": ReduceLROnPlateauCallbackPyTorch,
                        "lr_sched_params": {"mode": "min"}
                    }
                }
                ),
                500,
                50,
                "mae",
                "lowest",
                DummyNetworkTorchScript))

        # setup tf tescases
        if "TF" in get_backends():
            import tensorflow as tf

            # test graph mode execution backend
            if self._testMethodName.endswith("tf"):
                # enable graph mode
                switch_tf_execution_mode("graph")
                from delira.models import ClassificationNetworkBaseTf, \
                    AbstractTfNetwork

                class DummyNetworkTf(ClassificationNetworkBaseTf):
                    def __init__(self):
                        AbstractTfNetwork.__init__(self)
                        self.model = self._build_model(1)

                        images = tf.placeholder(shape=[None, 32],
                                                dtype=tf.float32)
                        labels = tf.placeholder_with_default(
                            tf.zeros([tf.shape(images)[0], 1]), shape=[None, 1])

                        preds_train = self.model(images, training=True)
                        preds_eval = self.model(images, training=False)

                        self.inputs["images"] = images
                        self.inputs["labels"] = labels
                        self.outputs_train["pred"] = preds_train
                        self.outputs_eval["pred"] = preds_eval

                    @staticmethod
                    def _build_model(n_outputs):
                        return tf.keras.models.Sequential(
                            layers=[
                                tf.keras.layers.Dense(64, input_shape=(
                                    32,), bias_initializer='glorot_uniform'),
                                tf.keras.layers.ReLU(),
                                tf.keras.layers.Dense(
                                    n_outputs,
                                    bias_initializer='glorot_uniform')]
                        )

                test_cases["tf"].append(
                    (
                        Parameters(fixed_params={
                            "model": {},
                            "training": {
                                "losses": {"CE":
                                           tf.losses.softmax_cross_entropy},
                                "optimizer_cls": tf.train.AdamOptimizer,
                                "optimizer_params": {"learning_rate": 1e-3},
                                "num_epochs": 2,
                                "val_metrics": {"mae": mean_absolute_error},
                                "lr_sched_cls": None,
                                "lr_sched_params": {}}
                        }
                        ),
                        500,
                        50,
                        DummyNetworkTf)
                )

            elif self._testMethodName.endswith("tf_eager"):
                # test eager execution backend
                from delira.models import AbstractTfEagerNetwork

                # enable eager mode
                switch_tf_execution_mode("eager")

                class DummyEagerNetwork(AbstractTfEagerNetwork):
                    def __init__(self):
                        super().__init__()

                        self.dense_1 = tf.keras.layers.Dense(64,
                                                             activation="relu")
                        self.dense_2 = tf.keras.layers.Dense(1,
                                                             activation="relu")

                    def call(self, x: tf.Tensor):
                        return {"pred": self.dense_2(self.dense_1(x))}

                    @staticmethod
                    def closure(model: AbstractTfEagerNetwork,
                                data_dict: dict,
                                optimizers: typing.Dict[str,
                                                        tf.train.Optimizer],
                                losses={},
                                metrics={},
                                fold=0,
                                **kwargs):

                        loss_vals, metric_vals = {}, {}

                        # calculate loss with graph created by gradient taping
                        with tf.GradientTape() as tape:
                            preds = model(data_dict["data"])
                            total_loss = 0
                            for k, loss_fn in losses.items():
                                _loss_val = loss_fn(preds["pred"],
                                                    data_dict["label"])
                                loss_vals[k] = _loss_val.numpy()
                                total_loss += _loss_val

                        # calculate gradients
                        grads = tape.gradient(total_loss,
                                              model.trainable_variables)

                        for k, metric_fn in metrics.items():
                            metric_vals[k] = metric_fn(
                                preds["pred"],
                                data_dict["label"]).numpy()

                        if optimizers:
                            # perform optimization step
                            optimizers["default"].apply_gradients(
                                zip(grads, model.trainable_variables))
                        else:
                            # add prefix "val" in validation mode
                            eval_losses, eval_metrics = {}, {}
                            for key in loss_vals.keys():
                                eval_losses["val_" + str(key)] = loss_vals[key]

                            for key in metric_vals:
                                eval_metrics["val_" +
                                             str(key)] = metric_vals[key]

                            loss_vals = eval_losses
                            metric_vals = eval_metrics

                        return metric_vals, loss_vals, preds

                test_cases["tf_eager"].append((
                    Parameters(fixed_params={
                        "model": {},
                        "training": {
                            "losses": {"L1": tf.losses.absolute_difference},
                            "optimizer_cls": tf.train.AdamOptimizer,
                            "optimizer_params": {"learning_rate": 1e-3},
                            "num_epochs": 2,
                            "val_metrics": {"mae": mean_absolute_error},
                            "lr_sched_cls": None,
                            "lr_sched_params": {}}
                    }
                    ),
                    500,
                    50,
                    DummyEagerNetwork)
                )

        if "CHAINER" in get_backends():
            import chainer

            test_cases["chainer"].append(
                (
                    Parameters(fixed_params={
                        "model": {},
                        "training": {
                            "losses": {
                                "L1":
                                    chainer.functions.mean_absolute_error},
                            "optimizer_cls": chainer.optimizers.Adam,
                            "optimizer_params": {},
                            "num_epochs": 2,
                            "val_metrics": {"mae": mean_absolute_error},
                            "lr_sched_cls": None,
                            "lr_sched_params": {}}
                    }
                    ),
                    500,
                    50,
                    DummyNetworkChainer)
            )

        self._test_cases = test_cases


        if "CHAINER" in get_backends():
            import chainer

            test_cases_chainer.append(
                (
                    Parameters(fixed_params={
                        "model": {},
                        "training": {
                            "losses": {
                                "L1":
                                    chainer.functions.mean_absolute_error},
                            "optimizer_cls": chainer.optimizers.Adam,
                            "optimizer_params": {},
                            "num_epochs": 2,
                            "val_metrics": {"mae": mean_absolute_error},
                            "lr_sched_cls": None,
                            "lr_sched_params": {}}
                    }
                    ),
                    500,
                    50,
                    DummyNetworkChainer)
            )

        self._test_cases_chainer = test_cases_chainer

    @unittest.skipIf("TORCH" not in get_backends(),
                     reason="No TORCH Backend installed")
    def test_experiment_run_torch(self):

        from delira.training import PyTorchExperiment
        from delira.data_loading import BaseDataManager

        for case in self._test_cases["torch"]:
            with self.subTest(case=case):

                (params, dataset_length_train, dataset_length_test,
                 val_score_key, val_score_mode, network_cls) = case

                exp = PyTorchExperiment(params, network_cls,
                                        key_mapping={"x": "data"},
                                        val_score_key=val_score_key,
                                        val_score_mode=val_score_mode)

                dset_train = DummyDataset(dataset_length_train)
                dset_test = DummyDataset(dataset_length_test)

                dmgr_train = BaseDataManager(dset_train, 16, 4, None)
                dmgr_test = BaseDataManager(dset_test, 16, 1, None)

                exp.run(dmgr_train, dmgr_test)

    @unittest.skipIf("TORCH" not in get_backends(),
                     reason="No TORCH Backend installed")
    def test_experiment_test_torch(self):
        from delira.training import PyTorchExperiment
        from delira.data_loading import BaseDataManager

        for case in self._test_cases["torch"]:
            with self.subTest(case=case):
                (params, dataset_length_train, dataset_length_test,
                 val_score_key, val_score_mode, network_cls) = case

                exp = PyTorchExperiment(params, network_cls,
                                        key_mapping={"x": "data"},
                                        val_score_key=val_score_key,
                                        val_score_mode=val_score_mode)

                model = network_cls()

                dset_test = DummyDataset(dataset_length_test)
                dmgr_test = BaseDataManager(dset_test, 16, 1, None)

                prepare_batch = partial(
                    model.prepare_batch,
                    output_device="cpu",
                    input_device="cpu")

                exp.test(model, dmgr_test,
                         params.nested_get("val_metrics"),
                         prepare_batch=prepare_batch)

    @unittest.skipIf("TORCH" not in get_backends(),
                     reason="No TORCH Backend installed")
    def test_experiment_kfold_torch(self):
        from delira.training import PyTorchExperiment
        from delira.data_loading import BaseDataManager
        from copy import deepcopy

        # all test cases
        for case in self._test_cases["torch"]:
            with self.subTest(case=case):
                (params, dataset_length_train,
                 dataset_length_test, val_score_key,
                 val_score_mode, network_cls) = case

                # both split_types
                for split_type in ["random", "stratified", "error"]:
                    with self.subTest(split_type=split_type):
                        if split_type == "error":
                            # must raise ValueError
                            with self.assertRaises(ValueError):
                                exp = PyTorchExperiment(
                                    params, network_cls,
                                    key_mapping={"x": "data"},
                                    val_score_key=val_score_key,
                                    val_score_mode=val_score_mode)

                                dset = DummyDataset(
                                    dataset_length_test + dataset_length_train)

                                dmgr = BaseDataManager(dset, 16, 1, None)
                                exp.kfold(
                                    dmgr,
                                    params.nested_get("val_metrics"),
                                    shuffle=True,
                                    split_type=split_type,
                                    num_splits=2)

                            continue

                        # check all types of validation data
                        for val_split in [0.2, None]:
                            with self.subTest(val_split=val_split):

                                # disable lr scheduling if no validation data
                                # is present
                                _params = deepcopy(params)
                                if val_split is None:
                                    _params["fixed"]["training"
                                                     ]["lr_sched_cls"] = None
                                exp = PyTorchExperiment(
                                    _params, network_cls,
                                    key_mapping={"x": "data"},
                                    val_score_key=val_score_key,
                                    val_score_mode=val_score_mode)

                                dset = DummyDataset(
                                    dataset_length_test + dataset_length_train)

                                dmgr = BaseDataManager(dset, 16, 1, None)
                                exp.kfold(
                                    dmgr,
                                    params.nested_get("val_metrics"),
                                    shuffle=True,
                                    split_type=split_type,
                                    val_split=val_split,
                                    num_splits=2)

    @unittest.skipIf("TORCH" not in get_backends(),
                     reason="No TORCH Backend installed")
    def test_experiment_run_torchscript(self):

        from delira.training import TorchScriptExperiment
        from delira.data_loading import BaseDataManager

        for case in self._test_cases["torchscript"]:
            with self.subTest(case=case):
                (params, dataset_length_train, dataset_length_test,
                 val_score_key, val_score_mode, network_cls) = case

                exp = TorchScriptExperiment(params, network_cls,
                                            key_mapping={"x": "data"},
                                            val_score_key=val_score_key,
                                            val_score_mode=val_score_mode)

                dset_train = DummyDataset(dataset_length_train)
                dset_test = DummyDataset(dataset_length_test)

                dmgr_train = BaseDataManager(dset_train, 16, 4, None)
                dmgr_test = BaseDataManager(dset_test, 16, 1, None)

                exp.run(dmgr_train, dmgr_test)

    @unittest.skipIf("TORCH" not in get_backends(),
                     reason="No TORCH Backend installed")
    def test_experiment_test_torchscript(self):
        from delira.training import TorchScriptExperiment
        from delira.data_loading import BaseDataManager

        for case in self._test_cases["torchscript"]:
            with self.subTest(case=case):
                (params, dataset_length_train, dataset_length_test,
                 val_score_key, val_score_mode, network_cls) = case

                exp = TorchScriptExperiment(params, network_cls,
                                            key_mapping={"x": "data"},
                                            val_score_key=val_score_key,
                                            val_score_mode=val_score_mode)

                model = network_cls()

                dset_test = DummyDataset(dataset_length_test)
                dmgr_test = BaseDataManager(dset_test, 16, 1, None)

                prepare_batch = partial(
                    model.prepare_batch,
                    output_device="cpu",
                    input_device="cpu")

                exp.test(model, dmgr_test,
                         params.nested_get("val_metrics"),
                         prepare_batch=prepare_batch)

    @unittest.skipIf("TF" not in get_backends(),
                     reason="No TF Backend installed")
    def test_experiment_run_tf(self):

        from delira.training import TfExperiment
        from delira.data_loading import BaseDataManager

        for case in self._test_cases["tf"]:
            with self.subTest(case=case):
                (params, dataset_length_train, dataset_length_test,
                 network_cls) = case

                exp = TfExperiment(params, network_cls,
                                   key_mapping={"images": "data"})

                dset_train = DummyDataset(dataset_length_train)
                dset_test = DummyDataset(dataset_length_test)

                dmgr_train = BaseDataManager(dset_train, 16, 4, None)
                dmgr_test = BaseDataManager(dset_test, 16, 1, None)

                exp.run(dmgr_train, dmgr_test)

    @unittest.skipIf("TF" not in get_backends(),
                     reason="No TF Backend installed")
    def test_experiment_test_tf(self):
        from delira.training import TfExperiment
        from delira.data_loading import BaseDataManager

        for case in self._test_cases["tf"]:
            with self.subTest(case=case):
                (params, dataset_length_train, dataset_length_test,
                 network_cls) = case

                exp = TfExperiment(params, network_cls,
                                   key_mapping={"images": "data"},
                                   )

                model = network_cls()

                dset_test = DummyDataset(dataset_length_test)
                dmgr_test = BaseDataManager(dset_test, 16, 1, None)

                exp.test(model, dmgr_test, params.nested_get("val_metrics"))

    @unittest.skipIf("TF" not in get_backends(),
                     reason="No TF Backend installed")
    def test_experiment_kfold_tf(self):
        from delira.training import TfExperiment
        from delira.data_loading import BaseDataManager

        # all test cases
        for case in self._test_cases["tf"]:
            with self.subTest(case=case):

                # both split_types
                for split_type in ["random", "stratified", "error"]:
                    with self.subTest(split_type=split_type):
                        if split_type == "error":
                            # must raise ValueError
                            with self.assertRaises(ValueError):
                                (params, dataset_length_train,
                                 dataset_length_test, network_cls) = case

                                exp = TfExperiment(
                                    params, network_cls,
                                    key_mapping={"images": "data"})

                                dset = DummyDataset(
                                    dataset_length_test + dataset_length_train)

                                dmgr = BaseDataManager(dset, 16, 1, None)
                                exp.kfold(
                                    dmgr,
                                    params.nested_get("val_metrics"),
                                    shuffle=True,
                                    split_type=split_type,
                                    num_splits=2)

                            continue

                        # check all types of validation data
                        for val_split in [0.2, None]:
                            with self.subTest(val_split=val_split):
                                (params, dataset_length_train,
                                 dataset_length_test, network_cls) = case

                                exp = TfExperiment(
                                    params, network_cls,
                                    key_mapping={"images": "data"})

                                dset = DummyDataset(
                                    dataset_length_test + dataset_length_train)

                                dmgr = BaseDataManager(dset, 16, 1, None)
                                exp.kfold(
                                    dmgr,
                                    params.nested_get("val_metrics"),
                                    shuffle=True,
                                    split_type=split_type,
                                    val_split=val_split,
                                    num_splits=2,
                                )

<<<<<<< HEAD
    @unittest.skipIf("TF" not in get_backends(),
                     reason="No TF Backend installed")
    def test_experiment_run_tf_eager(self):

        from delira.training import TfEagerExperiment
        from delira.data_loading import BaseDataManager


        for case in self._test_cases["tf_eager"]:
=======
    @unittest.skipIf("CHAINER" not in get_backends(),
                     reason="No CHAINER Backend installed")
    def test_experiment_run_chainer(self):

        from delira.training import ChainerExperiment
        from delira.data_loading import BaseDataManager

        for case in self._test_cases_chainer:
>>>>>>> 0ea4e635
            with self.subTest(case=case):
                (params, dataset_length_train, dataset_length_test,
                 network_cls) = case

<<<<<<< HEAD
                exp = TfEagerExperiment(params, network_cls,
=======
                exp = ChainerExperiment(params, network_cls,
>>>>>>> 0ea4e635
                                        key_mapping={"x": "data"})

                dset_train = DummyDataset(dataset_length_train)
                dset_test = DummyDataset(dataset_length_test)

                dmgr_train = BaseDataManager(dset_train, 16, 4, None)
                dmgr_test = BaseDataManager(dset_test, 16, 1, None)

                exp.run(dmgr_train, dmgr_test)

<<<<<<< HEAD
    @unittest.skipIf("TF" not in get_backends(),
                     reason="No TF Backend installed")
    def test_experiment_test_tf_eager(self):
        from delira.training import TfEagerExperiment
        from delira.data_loading import BaseDataManager
        switch_tf_execution_mode("eager")

        for case in self._test_cases["tf_eager"]:
=======
    @unittest.skipIf("CHAINER" not in get_backends(),
                     reason="No CHAINER Backend installed")
    def test_experiment_test_chainer(self):
        from delira.training import ChainerExperiment
        from delira.data_loading import BaseDataManager

        for case in self._test_cases_chainer:
>>>>>>> 0ea4e635
            with self.subTest(case=case):
                (params, dataset_length_train, dataset_length_test,
                 network_cls) = case

<<<<<<< HEAD
                exp = TfEagerExperiment(params, network_cls,
                                        key_mapping={"x": "data"}
                                       )
=======
                exp = ChainerExperiment(params, network_cls,
                                        key_mapping={"x": "data"},
                                        )
>>>>>>> 0ea4e635

                model = network_cls()

                dset_test = DummyDataset(dataset_length_test)
                dmgr_test = BaseDataManager(dset_test, 16, 1, None)

<<<<<<< HEAD
                exp.test(model, dmgr_test,
                         params.nested_get("val_metrics"),
                         prepare_batch=partial(model.prepare_batch,
                                               output_device="/cpu:0",
                                               input_device="/cpu:0"))

=======
                exp.test(model, dmgr_test, params.nested_get("val_metrics"))
>>>>>>> 0ea4e635

    @unittest.skipIf("CHAINER" not in get_backends(),
                     reason="No CHAINER Backend installed")
    def test_experiment_run_chainer(self):

        from delira.training import ChainerExperiment
        from delira.data_loading import BaseDataManager

        for case in self._test_cases_chainer:
            with self.subTest(case=case):
                (params, dataset_length_train, dataset_length_test,
                 network_cls) = case

                exp = ChainerExperiment(params, network_cls,
                                        key_mapping={"x": "data"})

                dset_train = DummyDataset(dataset_length_train)
                dset_test = DummyDataset(dataset_length_test)

                dmgr_train = BaseDataManager(dset_train, 16, 4, None)
                dmgr_test = BaseDataManager(dset_test, 16, 1, None)

                exp.run(dmgr_train, dmgr_test)

    @unittest.skipIf("CHAINER" not in get_backends(),
                     reason="No CHAINER Backend installed")
    def test_experiment_test_chainer(self):
        from delira.training import ChainerExperiment
        from delira.data_loading import BaseDataManager

        for case in self._test_cases_chainer:
            with self.subTest(case=case):
                (params, dataset_length_train, dataset_length_test,
                 network_cls) = case

                exp = ChainerExperiment(params, network_cls,
                                        key_mapping={"x": "data"},
                                        )

                model = network_cls()

                dset_test = DummyDataset(dataset_length_test)
                dmgr_test = BaseDataManager(dset_test, 16, 1, None)

                exp.test(model, dmgr_test, params.nested_get("val_metrics"))

<<<<<<< HEAD
    def tearDown(self) -> None:
        if self._testMethodName.endswith(
                "tf_eager") and "TF" in get_backends():
            switch_tf_execution_mode("graph")

=======
>>>>>>> 0ea4e635

if __name__ == '__main__':
    unittest.main()<|MERGE_RESOLUTION|>--- conflicted
+++ resolved
@@ -100,7 +100,6 @@
 class ExperimentTest(unittest.TestCase):
 
     def setUp(self) -> None:
-<<<<<<< HEAD
         test_cases = {
             "torch": [],
             "torchscript": [],
@@ -109,9 +108,6 @@
             "chainer": []
         }
 
-=======
-        test_cases_torch, test_cases_tf, test_cases_chainer = [], [], []
->>>>>>> 0ea4e635
         from sklearn.metrics import mean_absolute_error
 
         # setup torch testcases
@@ -392,32 +388,6 @@
         self._test_cases = test_cases
 
 
-        if "CHAINER" in get_backends():
-            import chainer
-
-            test_cases_chainer.append(
-                (
-                    Parameters(fixed_params={
-                        "model": {},
-                        "training": {
-                            "losses": {
-                                "L1":
-                                    chainer.functions.mean_absolute_error},
-                            "optimizer_cls": chainer.optimizers.Adam,
-                            "optimizer_params": {},
-                            "num_epochs": 2,
-                            "val_metrics": {"mae": mean_absolute_error},
-                            "lr_sched_cls": None,
-                            "lr_sched_params": {}}
-                    }
-                    ),
-                    500,
-                    50,
-                    DummyNetworkChainer)
-            )
-
-        self._test_cases_chainer = test_cases_chainer
-
     @unittest.skipIf("TORCH" not in get_backends(),
                      reason="No TORCH Backend installed")
     def test_experiment_run_torch(self):
@@ -700,7 +670,6 @@
                                     num_splits=2,
                                 )
 
-<<<<<<< HEAD
     @unittest.skipIf("TF" not in get_backends(),
                      reason="No TF Backend installed")
     def test_experiment_run_tf_eager(self):
@@ -710,25 +679,11 @@
 
 
         for case in self._test_cases["tf_eager"]:
-=======
-    @unittest.skipIf("CHAINER" not in get_backends(),
-                     reason="No CHAINER Backend installed")
-    def test_experiment_run_chainer(self):
-
-        from delira.training import ChainerExperiment
-        from delira.data_loading import BaseDataManager
-
-        for case in self._test_cases_chainer:
->>>>>>> 0ea4e635
             with self.subTest(case=case):
                 (params, dataset_length_train, dataset_length_test,
                  network_cls) = case
 
-<<<<<<< HEAD
                 exp = TfEagerExperiment(params, network_cls,
-=======
-                exp = ChainerExperiment(params, network_cls,
->>>>>>> 0ea4e635
                                         key_mapping={"x": "data"})
 
                 dset_train = DummyDataset(dataset_length_train)
@@ -739,7 +694,6 @@
 
                 exp.run(dmgr_train, dmgr_test)
 
-<<<<<<< HEAD
     @unittest.skipIf("TF" not in get_backends(),
                      reason="No TF Backend installed")
     def test_experiment_test_tf_eager(self):
@@ -748,45 +702,24 @@
         switch_tf_execution_mode("eager")
 
         for case in self._test_cases["tf_eager"]:
-=======
-    @unittest.skipIf("CHAINER" not in get_backends(),
-                     reason="No CHAINER Backend installed")
-    def test_experiment_test_chainer(self):
-        from delira.training import ChainerExperiment
-        from delira.data_loading import BaseDataManager
-
-        for case in self._test_cases_chainer:
->>>>>>> 0ea4e635
             with self.subTest(case=case):
                 (params, dataset_length_train, dataset_length_test,
                  network_cls) = case
-
-<<<<<<< HEAD
                 exp = TfEagerExperiment(params, network_cls,
                                         key_mapping={"x": "data"}
-                                       )
-=======
-                exp = ChainerExperiment(params, network_cls,
-                                        key_mapping={"x": "data"},
                                         )
->>>>>>> 0ea4e635
 
                 model = network_cls()
 
                 dset_test = DummyDataset(dataset_length_test)
                 dmgr_test = BaseDataManager(dset_test, 16, 1, None)
 
-<<<<<<< HEAD
                 exp.test(model, dmgr_test,
                          params.nested_get("val_metrics"),
                          prepare_batch=partial(model.prepare_batch,
                                                output_device="/cpu:0",
                                                input_device="/cpu:0"))
 
-=======
-                exp.test(model, dmgr_test, params.nested_get("val_metrics"))
->>>>>>> 0ea4e635
-
     @unittest.skipIf("CHAINER" not in get_backends(),
                      reason="No CHAINER Backend installed")
     def test_experiment_run_chainer(self):
@@ -832,14 +765,11 @@
 
                 exp.test(model, dmgr_test, params.nested_get("val_metrics"))
 
-<<<<<<< HEAD
     def tearDown(self) -> None:
         if self._testMethodName.endswith(
                 "tf_eager") and "TF" in get_backends():
             switch_tf_execution_mode("graph")
 
-=======
->>>>>>> 0ea4e635
 
 if __name__ == '__main__':
     unittest.main()