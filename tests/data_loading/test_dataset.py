--- conflicted
+++ resolved
@@ -5,27 +5,6 @@
     AbstractDataset
 from delira.data_loading.load_utils import norm_zero_mean_unit_std
 
-<<<<<<< HEAD
-
-def load_dummy_sample(path):
-    """
-    Returns dummy data, independent of path or label_load_fct
-    Parameters
-    ----------
-    path
-    Returns
-    -------
-    : dict
-        dict with data and label
-    """
-    return {'data': np.random.rand(1, 256, 256),
-            'label': np.random.randint(2)}
-
-
-def test_data_subset_concat():
-    class DummyCacheDataset(AbstractDataset):
-        def __init__(self, num: int, label_load_fct, *args, **kwargs):
-=======
 import unittest
 
 
@@ -34,7 +13,6 @@
     def test_data_subset_concat(self):
 
         def load_dummy_sample(path, label_load_fct):
->>>>>>> 9603dc9c
             """
             Returns dummy data, independent of path or label_load_fct
             Parameters
@@ -46,23 +24,7 @@
             : dict
                 dict with data and label
             """
-<<<<<<< HEAD
-            self.label_load_fct = label_load_fct
-            super().__init__(data_path=num, *args, **kwargs)
-            self.data = self._make_dataset(self.data_path)
-
-        def _make_dataset(self, path):
-            data = []
-            for i in range(path):
-                data.append(self._load_fn(i))
-            return data
-
-        def __getitem__(self, item):
-            return self.get_sample_from_index(item)
-
-    dset_a = DummyCacheDataset(500, None, load_fn=load_dummy_sample)
-    dset_b = DummyCacheDataset(700, None, load_fn=load_dummy_sample)
-=======
+
             return {'data': np.random.rand(1, 256, 256),
                     'label': np.random.randint(2)}
 
@@ -100,7 +62,7 @@
         self.assertEqual(len(concat_dataset), len(dset_a) + len(dset_b))
 
         self.assertTrue(concat_dataset[0])
->>>>>>> 9603dc9c
+
 
         # test slicing:
         half_len_a = len(dset_a) // 2
@@ -244,11 +206,4 @@
 
 
 if __name__ == "__main__":
-<<<<<<< HEAD
-    test_data_subset_concat()
-    test_cache_dataset()
-    test_lazy_dataset()
-    test_load_sample()
-=======
     unittest.main()
->>>>>>> 9603dc9c
