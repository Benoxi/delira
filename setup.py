--- conflicted
+++ resolved
@@ -66,24 +66,15 @@
     return backend_requirements
 
 
-<<<<<<< HEAD
 requirement_files = {
     "base": "requirements.txt",
+    "sklearn": "requirements.txt",  # no extra requirements necessary
     "torch": "requirements_extra_torch.txt",
     "torchscript": "requirements_extra_torch.txt",
     "tf": "requirements_extra_tf.txt",
     "tf_eager": "requirements_extra_tf.txt",
     "chainer": "requirements_extra_chainer.txt"
 }
-=======
-requirement_files = {"base": "requirements.txt",
-                     "sklearn": "requirements.txt",  # no extra requirements
-                     "torch": "requirements_extra_torch.txt",
-                     "torchscript": "requirements_extra_torch.txt",
-                     "tf": "requirements_extra_tf.txt",
-                     "tf_eager": "requirements_extra_tf.txt",
-                     }
->>>>>>> 44336bf7
 
 
 requirement_dict = parse_all_requirements(requirement_files)
