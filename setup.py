import os
import re
from setuptools import find_packages, setup


def resolve_requirements(file):
    requirements = []
    with open(file) as f:
        req = f.read().splitlines()
        for r in req:
            if r.startswith("-r"):
                requirements += resolve_requirements(
                    os.path.join(os.path.dirname(file), r.split(" ")[1]))
            else:
                requirements.append(r)
    return requirements


def read_file(file):
    with open(file) as f:
        content = f.read()
    return content


def find_version(file):
    content = read_file(file)
    version_match = re.search(r"^__version__ = ['\"]([^'\"]*)['\"]", content,
                              re.M)
    if version_match:
        return version_match.group(1)


def unify_requirements(base_requirements: list, *additional_requirement_lists):
    for reqs in additional_requirement_lists:
        for req in reqs:
            if req not in base_requirements:
                base_requirements.append(req)

    return base_requirements


def parse_all_requirements(backend_requirement_dict: dict):
    backend_requirements = {"full": []}

    # parse all requirements
    for backend_name, requirement_file in backend_requirement_dict.items():
        _reqs = resolve_requirements(
            os.path.join(os.path.dirname(__file__), requirement_file))
        backend_requirements[backend_name] = _reqs

        # add all requirements to full if not already part of it
        backend_requirements["full"] = unify_requirements(
            backend_requirements["full"], _reqs)

    # for each backend: check if requirement is already in base requirements
    for backend_name, reqs in backend_requirements.items():
        if backend_name == "base":
            continue

        for _req in reqs:
            if _req in backend_requirements["base"]:
                reqs.pop(reqs.index(_req))

        backend_requirements[backend_name] = reqs

    return backend_requirements


requirement_files = {
    "base": "requirements.txt",
    "sklearn": "requirements.txt",  # no extra requirements necessary
    "torch": "requirements_extra_torch.txt",
    "torchscript": "requirements_extra_torch.txt",
    "tf": "requirements_extra_tf.txt",
    "tf_eager": "requirements_extra_tf.txt",
    "chainer": "requirements_extra_chainer.txt"
}


requirement_dict = parse_all_requirements(requirement_files)

readme = read_file(os.path.join(os.path.dirname(__file__), "README.md"))
license = read_file(os.path.join(os.path.dirname(__file__), "LICENSE"))
delira_version = find_version(os.path.join(os.path.dirname(__file__), "delira",
                                           "__init__.py"))

setup(
    name='delira',
    version=delira_version,
    packages=find_packages(),
    url='https://github.com/justusschock/delira/',
    test_suite="unittest",
    long_description=readme,
    long_description_content_type='text/markdown',
    maintainer="Justus Schock",
    maintainer_email="justus.schock@rwth-aachen.de",
    license=license,
    install_requires=requirement_dict.pop("base"),
    tests_require=["coverage"],
    python_requires=">=3.5",
<<<<<<< HEAD
    extras_require=requirement_dict
=======
    extras_require={
        "full": requirements_extra_full,
        "torch": requirements_extra_torch,
        "tensorflow": requirements_extra_tf
    }
>>>>>>> d779de6e
)<|MERGE_RESOLUTION|>--- conflicted
+++ resolved
@@ -4,6 +4,9 @@
 
 
 def resolve_requirements(file):
+    if not os.path.isfile(file):
+        os.path.join(os.path.join(os.path.dirname(__file__), "requirements",
+                                  file))
     requirements = []
     with open(file) as f:
         req = f.read().splitlines()
@@ -67,13 +70,13 @@
 
 
 requirement_files = {
-    "base": "requirements.txt",
-    "sklearn": "requirements.txt",  # no extra requirements necessary
-    "torch": "requirements_extra_torch.txt",
-    "torchscript": "requirements_extra_torch.txt",
-    "tf": "requirements_extra_tf.txt",
-    "tf_eager": "requirements_extra_tf.txt",
-    "chainer": "requirements_extra_chainer.txt"
+    "base": "base.txt",
+    "sklearn": "base.txt",  # no extra requirements necessary
+    "torch": "torch.txt",
+    "torchscript": "torch.txt",
+    "tensorflow": "tensorflow.txt",
+    "tensorflow_eager": "tensorflow.txt",
+    "chainer": "chainer.txt"
 }
 
 
@@ -98,13 +101,5 @@
     install_requires=requirement_dict.pop("base"),
     tests_require=["coverage"],
     python_requires=">=3.5",
-<<<<<<< HEAD
     extras_require=requirement_dict
-=======
-    extras_require={
-        "full": requirements_extra_full,
-        "torch": requirements_extra_torch,
-        "tensorflow": requirements_extra_tf
-    }
->>>>>>> d779de6e
 )